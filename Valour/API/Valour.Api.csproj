--- conflicted
+++ resolved
@@ -1,43 +1,39 @@
-﻿<Project Sdk="Microsoft.NET.Sdk">
-  
-  <PropertyGroup>
-    <TargetFramework>net7.0</TargetFramework>
-    <LangVersion>preview</LangVersion>
-    <EnablePreviewFeatures>True</EnablePreviewFeatures>
-    <Company>Vooper Media LLC</Company>
-    <Product>Valour Api</Product>
-    <Authors>The Valour Team</Authors>
-    <Description>The Valour API contains the tools needed to run a client or bot on the Valour platform.</Description>
-    <PackageTags>Valour, API, Messaging, Bots</PackageTags>
-    <GeneratePackageOnBuild>true</GeneratePackageOnBuild>
-    <PackageIcon>logo.png</PackageIcon>
-    <ImplicitUsings>true</ImplicitUsings>
-    <EnablePreviewFeatures>True</EnablePreviewFeatures> 
-    <DebugType>portable</DebugType>
-<<<<<<< HEAD
-    <Version>0.1.3.4</Version>
-=======
-    <Version>0.1.3.5</Version>
->>>>>>> eee79a13
-  </PropertyGroup>
-
-  <PropertyGroup>
-    <PackageLicenseExpression>AGPL-3.0-or-later</PackageLicenseExpression>
-  </PropertyGroup>
-
-  <PropertyGroup Condition=" '$(Configuration)|$(Platform)' == 'Debug|AnyCPU' ">
-    <DefineConstants>TRACE;DEBUG;NET;NET7_0;NETCOREAPP</DefineConstants>
-    <WarningLevel>4</WarningLevel>
-  </PropertyGroup>
-  <ItemGroup>
-    <PackageReference Include="Markdig" Version="0.30.2" />
-    <PackageReference Include="Microsoft.AspNetCore.SignalR.Client" Version="7.0.0-preview.6.22330.3" />
-    <PackageReference Include="Microsoft.Extensions.Logging.Console" Version="7.0.0-preview.6.22324.4" />
-  </ItemGroup>
-
-  <ItemGroup>
-    <None Include="logo.png" Pack="true" PackagePath="" />
-    <ProjectReference Include="..\Shared\Valour.Shared.csproj" />
-  </ItemGroup>
-
-</Project>
+﻿<Project Sdk="Microsoft.NET.Sdk">
+  
+  <PropertyGroup>
+    <TargetFramework>net7.0</TargetFramework>
+    <LangVersion>preview</LangVersion>
+    <EnablePreviewFeatures>True</EnablePreviewFeatures>
+    <Company>Vooper Media LLC</Company>
+    <Product>Valour Api</Product>
+    <Authors>The Valour Team</Authors>
+    <Description>The Valour API contains the tools needed to run a client or bot on the Valour platform.</Description>
+    <PackageTags>Valour, API, Messaging, Bots</PackageTags>
+    <GeneratePackageOnBuild>true</GeneratePackageOnBuild>
+    <PackageIcon>logo.png</PackageIcon>
+    <ImplicitUsings>true</ImplicitUsings>
+    <EnablePreviewFeatures>True</EnablePreviewFeatures> 
+    <DebugType>portable</DebugType>
+    <Version>0.1.3.6</Version>
+  </PropertyGroup>
+
+  <PropertyGroup>
+    <PackageLicenseExpression>AGPL-3.0-or-later</PackageLicenseExpression>
+  </PropertyGroup>
+
+  <PropertyGroup Condition=" '$(Configuration)|$(Platform)' == 'Debug|AnyCPU' ">
+    <DefineConstants>TRACE;DEBUG;NET;NET7_0;NETCOREAPP</DefineConstants>
+    <WarningLevel>4</WarningLevel>
+  </PropertyGroup>
+  <ItemGroup>
+    <PackageReference Include="Markdig" Version="0.30.2" />
+    <PackageReference Include="Microsoft.AspNetCore.SignalR.Client" Version="7.0.0-preview.6.22330.3" />
+    <PackageReference Include="Microsoft.Extensions.Logging.Console" Version="7.0.0-preview.6.22324.4" />
+  </ItemGroup>
+
+  <ItemGroup>
+    <None Include="logo.png" Pack="true" PackagePath="" />
+    <ProjectReference Include="..\Shared\Valour.Shared.csproj" />
+  </ItemGroup>
+
+</Project>