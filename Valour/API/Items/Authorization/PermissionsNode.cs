﻿using System.ComponentModel.DataAnnotations.Schema;
using System.Text.Json.Serialization;
using System.Xml.Linq;
using Valour.Api.Client;
using Valour.Api.Items.Planets.Channels;
using Valour.Api.Items.Planets.Members;
using Valour.Shared.Authorization;
using Valour.Shared.Items;
using Valour.Shared.Items.Authorization;

namespace Valour.Api.Items.Authorization;

/*  Valour - A free and secure chat client
 *  Copyright (C) 2021 Vooper Media LLC
 *  This program is subject to the GNU Affero General Public license
 *  A copy of the license should be included - if not, see <http://www.gnu.org/licenses/>
 */

public class PermissionsNode : Item, ISharedPermissionsNode
{
    /// <summary>
    /// The planet this node belongs to
    /// </summary>
    public long PlanetId { get; set; }

    /// <summary>
    /// The permission code that this node has set
    /// </summary>
    public long Code { get; set; }

    /// <summary>
    /// A mask used to determine if code bits are disabled
    /// </summary>
    public long Mask { get; set; }

    /// <summary>
    /// The role this permissions node belongs to
    /// </summary>
    public long RoleId { get; set; }

    /// <summary>
    /// The id of the object this node applies to
    /// </summary>
    public long TargetId { get; set; }

    /// <summary>
    /// The type of object this node applies to
    /// </summary>
    public PermissionsTargetType TargetType { get; set; }

    /// <summary>
    /// Returns the node code for this permission node
    /// </summary>
    public PermissionNodeCode GetNodeCode() =>
        ISharedPermissionsNode.GetNodeCode(this);

    /// <summary>
    /// Returns the permission state for a given permission
    /// </summary>
    public PermissionState GetPermissionState(Permission perm) =>
        ISharedPermissionsNode.GetPermissionState(this, perm);

    /// <summary>
    /// Sets a permission to the given state
    /// </summary>
    public void SetPermission(Permission perm, PermissionState state) =>
        ISharedPermissionsNode.SetPermission(this, perm, state);

    /// <summary>
    /// Returns the chat channel permissions node for the given channel and role
    /// </summary>
<<<<<<< HEAD
    public static ValueTask<PermissionsNode> FindAsync(PlanetChatChannel channel, PlanetRole role, PermissionsTarget targetType) =>
        FindAsync(channel.Id, role.Id, targetType);
=======
    public static async Task<PermissionsNode> FindAsync(PlanetChatChannel channel, PlanetRole role, PermissionsTargetType targetType) =>
        await FindAsync(channel.Id, role.Id, targetType);
>>>>>>> 96b8710e

    public override string IdRoute => $"{BaseRoute}/{TargetType}/{TargetId}/{RoleId}";
    public override string BaseRoute => $"/api/{nameof(PermissionsNode)}";

    /// <summary>
    /// Returns the chat channel permissions node for the given ids
    /// </summary>
<<<<<<< HEAD
    public static async ValueTask<PermissionsNode> FindAsync(long targetId, long roleId, PermissionsTarget type, bool force_refresh = false)
=======
    public static async Task<PermissionsNode> FindAsync(long targetId, long roleId, PermissionsTargetType type, bool force_refresh = false)
>>>>>>> 96b8710e
    {
        if (!force_refresh)
        {
            var cached = ValourCache.Get<PermissionsNode>((targetId, (roleId, type)));
            if (cached is not null)
                return cached;
        }

        // Nodes are *expected* to be null sometimes, so we're passing in true for null
        var node = await ValourClient.GetJsonAsync<PermissionsNode>($"api/{nameof(PermissionsNode)}/{type}/{targetId}/{roleId}", true);

        if (node is not null)
            await node.AddToCache();

        return node;
    }

    public override async Task AddToCache()
    {
        await ValourCache.Put(Id, this);
        await ValourCache.Put((TargetId, (RoleId, TargetType)), this);
    }
}

<|MERGE_RESOLUTION|>--- conflicted
+++ resolved
@@ -1,114 +1,105 @@
-﻿using System.ComponentModel.DataAnnotations.Schema;
-using System.Text.Json.Serialization;
-using System.Xml.Linq;
-using Valour.Api.Client;
-using Valour.Api.Items.Planets.Channels;
-using Valour.Api.Items.Planets.Members;
-using Valour.Shared.Authorization;
-using Valour.Shared.Items;
-using Valour.Shared.Items.Authorization;
-
-namespace Valour.Api.Items.Authorization;
-
-/*  Valour - A free and secure chat client
- *  Copyright (C) 2021 Vooper Media LLC
- *  This program is subject to the GNU Affero General Public license
- *  A copy of the license should be included - if not, see <http://www.gnu.org/licenses/>
- */
-
-public class PermissionsNode : Item, ISharedPermissionsNode
-{
-    /// <summary>
-    /// The planet this node belongs to
-    /// </summary>
-    public long PlanetId { get; set; }
-
-    /// <summary>
-    /// The permission code that this node has set
-    /// </summary>
-    public long Code { get; set; }
-
-    /// <summary>
-    /// A mask used to determine if code bits are disabled
-    /// </summary>
-    public long Mask { get; set; }
-
-    /// <summary>
-    /// The role this permissions node belongs to
-    /// </summary>
-    public long RoleId { get; set; }
-
-    /// <summary>
-    /// The id of the object this node applies to
-    /// </summary>
-    public long TargetId { get; set; }
-
-    /// <summary>
-    /// The type of object this node applies to
-    /// </summary>
-    public PermissionsTargetType TargetType { get; set; }
-
-    /// <summary>
-    /// Returns the node code for this permission node
-    /// </summary>
-    public PermissionNodeCode GetNodeCode() =>
-        ISharedPermissionsNode.GetNodeCode(this);
-
-    /// <summary>
-    /// Returns the permission state for a given permission
-    /// </summary>
-    public PermissionState GetPermissionState(Permission perm) =>
-        ISharedPermissionsNode.GetPermissionState(this, perm);
-
-    /// <summary>
-    /// Sets a permission to the given state
-    /// </summary>
-    public void SetPermission(Permission perm, PermissionState state) =>
-        ISharedPermissionsNode.SetPermission(this, perm, state);
-
-    /// <summary>
-    /// Returns the chat channel permissions node for the given channel and role
-    /// </summary>
-<<<<<<< HEAD
-    public static ValueTask<PermissionsNode> FindAsync(PlanetChatChannel channel, PlanetRole role, PermissionsTarget targetType) =>
-        FindAsync(channel.Id, role.Id, targetType);
-=======
-    public static async Task<PermissionsNode> FindAsync(PlanetChatChannel channel, PlanetRole role, PermissionsTargetType targetType) =>
-        await FindAsync(channel.Id, role.Id, targetType);
->>>>>>> 96b8710e
-
-    public override string IdRoute => $"{BaseRoute}/{TargetType}/{TargetId}/{RoleId}";
-    public override string BaseRoute => $"/api/{nameof(PermissionsNode)}";
-
-    /// <summary>
-    /// Returns the chat channel permissions node for the given ids
-    /// </summary>
-<<<<<<< HEAD
-    public static async ValueTask<PermissionsNode> FindAsync(long targetId, long roleId, PermissionsTarget type, bool force_refresh = false)
-=======
-    public static async Task<PermissionsNode> FindAsync(long targetId, long roleId, PermissionsTargetType type, bool force_refresh = false)
->>>>>>> 96b8710e
-    {
-        if (!force_refresh)
-        {
-            var cached = ValourCache.Get<PermissionsNode>((targetId, (roleId, type)));
-            if (cached is not null)
-                return cached;
-        }
-
-        // Nodes are *expected* to be null sometimes, so we're passing in true for null
-        var node = await ValourClient.GetJsonAsync<PermissionsNode>($"api/{nameof(PermissionsNode)}/{type}/{targetId}/{roleId}", true);
-
-        if (node is not null)
-            await node.AddToCache();
-
-        return node;
-    }
-
-    public override async Task AddToCache()
-    {
-        await ValourCache.Put(Id, this);
-        await ValourCache.Put((TargetId, (RoleId, TargetType)), this);
-    }
-}
-
+﻿using System.ComponentModel.DataAnnotations.Schema;
+using System.Text.Json.Serialization;
+using System.Xml.Linq;
+using Valour.Api.Client;
+using Valour.Api.Items.Planets.Channels;
+using Valour.Api.Items.Planets.Members;
+using Valour.Shared.Authorization;
+using Valour.Shared.Items;
+using Valour.Shared.Items.Authorization;
+
+namespace Valour.Api.Items.Authorization;
+
+/*  Valour - A free and secure chat client
+ *  Copyright (C) 2021 Vooper Media LLC
+ *  This program is subject to the GNU Affero General Public license
+ *  A copy of the license should be included - if not, see <http://www.gnu.org/licenses/>
+ */
+
+public class PermissionsNode : Item, ISharedPermissionsNode
+{
+    /// <summary>
+    /// The planet this node belongs to
+    /// </summary>
+    public long PlanetId { get; set; }
+
+    /// <summary>
+    /// The permission code that this node has set
+    /// </summary>
+    public long Code { get; set; }
+
+    /// <summary>
+    /// A mask used to determine if code bits are disabled
+    /// </summary>
+    public long Mask { get; set; }
+
+    /// <summary>
+    /// The role this permissions node belongs to
+    /// </summary>
+    public long RoleId { get; set; }
+
+    /// <summary>
+    /// The id of the object this node applies to
+    /// </summary>
+    public long TargetId { get; set; }
+
+    /// <summary>
+    /// The type of object this node applies to
+    /// </summary>
+    public PermissionsTargetType TargetType { get; set; }
+
+    /// <summary>
+    /// Returns the node code for this permission node
+    /// </summary>
+    public PermissionNodeCode GetNodeCode() =>
+        ISharedPermissionsNode.GetNodeCode(this);
+
+    /// <summary>
+    /// Returns the permission state for a given permission
+    /// </summary>
+    public PermissionState GetPermissionState(Permission perm) =>
+        ISharedPermissionsNode.GetPermissionState(this, perm);
+
+    /// <summary>
+    /// Sets a permission to the given state
+    /// </summary>
+    public void SetPermission(Permission perm, PermissionState state) =>
+        ISharedPermissionsNode.SetPermission(this, perm, state);
+
+    /// <summary>
+    /// Returns the chat channel permissions node for the given channel and role
+    /// </summary>
+    public static ValueTask<PermissionsNode> FindAsync(PlanetChatChannel channel, PlanetRole role, PermissionsTargetType targetType) =>
+        FindAsync(channel.Id, role.Id, targetType);
+
+    public override string IdRoute => $"{BaseRoute}/{TargetType}/{TargetId}/{RoleId}";
+    public override string BaseRoute => $"/api/{nameof(PermissionsNode)}";
+
+    /// <summary>
+    /// Returns the chat channel permissions node for the given ids
+    /// </summary>
+    public static async ValueTask<PermissionsNode> FindAsync(long targetId, long roleId, PermissionsTargetType type, bool force_refresh = false)
+    {
+        if (!force_refresh)
+        {
+            var cached = ValourCache.Get<PermissionsNode>((targetId, (roleId, type)));
+            if (cached is not null)
+                return cached;
+        }
+
+        // Nodes are *expected* to be null sometimes, so we're passing in true for null
+        var node = await ValourClient.GetJsonAsync<PermissionsNode>($"api/{nameof(PermissionsNode)}/{type}/{targetId}/{roleId}", true);
+
+        if (node is not null)
+            await node.AddToCache();
+
+        return node;
+    }
+
+    public override async Task AddToCache()
+    {
+        await ValourCache.Put(Id, this);
+        await ValourCache.Put((TargetId, (RoleId, TargetType)), this);
+    }
+}
+