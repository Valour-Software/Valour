--- conflicted
+++ resolved
@@ -1,156 +1,151 @@
-﻿using System.Text.Json.Serialization;
-using Valour.Api.Client;
-using Valour.Api.Items.Authorization;
-using Valour.Api.Items.Messages;
-using Valour.Api.Items.Planets.Members;
-using Valour.Api.Requests;
-using Valour.Shared;
-using Valour.Shared.Authorization;
-using Valour.Shared.Items;
-using Valour.Shared.Items.Authorization;
-using Valour.Shared.Items.Planets.Channels;
-
-namespace Valour.Api.Items.Planets.Channels;
-
-
-/*  Valour - A free and secure chat client
-*  Copyright (C) 2021 Vooper Media LLC
-*  This program is subject to the GNU Affero General Public license
-*  A copy of the license should be included - if not, see <http://www.gnu.org/licenses/>
-*/
-
-public class PlanetChatChannel : PlanetChannel, ISharedPlanetChatChannel
-{
-    /// <summary>
-    /// The total number of messages sent in this channel
-    /// </summary>
-    public long MessageCount { get; set; }
-
-    /// <summary>
-    /// True if this channel inherits permissions from its parent
-    /// </summary>
-    public bool InheritsPerms { get; set; }
-
-    /// <summary>
-    /// Returns the name of the item type
-    /// </summary>
-    public override string GetHumanReadableName() => "Chat Channel";
-
-    public PermissionsTargetType PermissionsTargetType => PermissionsTargetType.PlanetChatChannel;
-
-    /// <summary>
-    /// Returns the permissions node for the given role id
-    /// </summary>
-    public override async Task<PermissionsNode> GetPermissionsNodeAsync(long roleId, bool refresh = false) =>
-        await GetChannelPermissionsNodeAsync(roleId, refresh);
-
-    /// <summary>
-    /// Returns the channel permissions node for the given role id
-    /// </summary>
-<<<<<<< HEAD
-    public ValueTask<PermissionsNode> GetChannelPermissionsNodeAsync(long roleId, bool refresh = false) =>
-        PermissionsNode.FindAsync(Id, roleId, PermissionsTarget.PlanetChatChannel, refresh);
-=======
-    public async Task<PermissionsNode> GetChannelPermissionsNodeAsync(long roleId, bool refresh = false) =>
-        await PermissionsNode.FindAsync(Id, roleId, PermissionsTargetType.PlanetChatChannel, refresh);
->>>>>>> 96b8710e
-
-    /// <summary>
-    /// Returns the current total permissions for this channel for a member.
-    /// This result is NOT SYNCED, since it flattens several nodes into one!
-    /// </summary>
-    public async ValueTask<PermissionsNode> GetMemberPermissionsAsync(long memberId, long planetId, bool force_refresh = false)
-    {
-        var member = await PlanetMember.FindAsync(memberId, planetId);
-        var roles = await member.GetRolesAsync();
-
-        // Start with no permissions
-        var dummy_node = new PermissionsNode()
-        {
-            // Full, since values should either be yes or no
-            Mask = Permission.FULL_CONTROL,
-            // Default to no permission
-            Code = 0x0,
-
-            PlanetId = PlanetId,
-            TargetId = Id,
-            TargetType = PermissionsTargetType.PlanetChatChannel
-        };
-
-        var planet = await GetPlanetAsync();
-
-        // Easy cheat for owner
-        if (planet.OwnerId == member.UserId)
-        {
-            dummy_node.Code = Permission.FULL_CONTROL;
-            return dummy_node;
-        }
-
-        // Should be in order of most power -> least,
-        // so we reverse it here
-        for (int i = roles.Count - 1; i >= 0; i--)
-        {
-            var role = roles[i];
-            var node = await GetChannelPermissionsNodeAsync(role.Id, force_refresh);
-
-            foreach (var perm in ChatChannelPermissions.Permissions)
-            {
-                var val = node.GetPermissionState(perm);
-
-                // Change nothing if undefined. Otherwise overwrite.
-                // Since most important nodes come last, we will end with correct perms.
-                if (val == PermissionState.True)
-                {
-                    dummy_node.SetPermission(perm, PermissionState.True);
-                }
-                else if (val == PermissionState.False)
-                {
-                    dummy_node.SetPermission(perm, PermissionState.False);
-                }
-            }
-        }
-
-        return dummy_node;
-    }
-
-    /// <summary>
-    /// Returns the item for the given id
-    /// </summary>
-    public static async ValueTask<PlanetChatChannel> FindAsync(long id, long planetId, bool refresh = false)
-    {
-        if (!refresh)
-        {
-            var cached = ValourCache.Get<PlanetChatChannel>(id);
-            if (cached is not null)
-                return cached;
-        }
-
-        var item = await ValourClient.GetJsonAsync<PlanetChatChannel>($"api/{nameof(Planet)}/{planetId}/{nameof(PlanetChatChannel)}/{id}");
-
-        if (item is not null)
-            await item.AddToCache();
-
-        return item;
-    }
-
-    public static async Task<TaskResult<PlanetChatChannel>> CreateWithDetails(CreatePlanetChatChannelRequest request)
-    {
-        return await ValourClient.PostAsyncWithResponse<PlanetChatChannel>($"{request.Channel.BaseRoute}/detailed", request);
-    } 
-
-    public async Task<bool> HasPermissionAsync(long memberId, ChatChannelPermission perm) =>
-        await ValourClient.GetJsonAsync<bool>($"{IdRoute}/checkperm/{memberId}/{perm.Value}");
-
-    /// <summary>
-    /// Returns the last (count) messages starting at (index)
-    /// </summary>
-    public async Task<List<PlanetMessage>> GetMessagesAsync(long index = long.MaxValue, int count = 10) =>
-        await ValourClient.GetJsonAsync<List<PlanetMessage>>($"{IdRoute}/messages?index={index}&count={count}");
-
-    /// <summary>
-    /// Returns the last (count) messages
-    /// </summary>
-    public async Task<List<PlanetMessage>> GetLastMessagesAsync(int count = 10) =>
-        await ValourClient.GetJsonAsync<List<PlanetMessage>>($"{IdRoute}/messages?count={count}");
-}
-
+﻿using System.Text.Json.Serialization;
+using Valour.Api.Client;
+using Valour.Api.Items.Authorization;
+using Valour.Api.Items.Messages;
+using Valour.Api.Items.Planets.Members;
+using Valour.Api.Requests;
+using Valour.Shared;
+using Valour.Shared.Authorization;
+using Valour.Shared.Items;
+using Valour.Shared.Items.Authorization;
+using Valour.Shared.Items.Planets.Channels;
+
+namespace Valour.Api.Items.Planets.Channels;
+
+
+/*  Valour - A free and secure chat client
+*  Copyright (C) 2021 Vooper Media LLC
+*  This program is subject to the GNU Affero General Public license
+*  A copy of the license should be included - if not, see <http://www.gnu.org/licenses/>
+*/
+
+public class PlanetChatChannel : PlanetChannel, ISharedPlanetChatChannel
+{
+    /// <summary>
+    /// The total number of messages sent in this channel
+    /// </summary>
+    public long MessageCount { get; set; }
+
+    /// <summary>
+    /// True if this channel inherits permissions from its parent
+    /// </summary>
+    public bool InheritsPerms { get; set; }
+
+    /// <summary>
+    /// Returns the name of the item type
+    /// </summary>
+    public override string GetHumanReadableName() => "Chat Channel";
+
+    public PermissionsTargetType PermissionsTargetType => PermissionsTargetType.PlanetChatChannel;
+
+    /// <summary>
+    /// Returns the permissions node for the given role id
+    /// </summary>
+    public override async Task<PermissionsNode> GetPermissionsNodeAsync(long roleId, bool refresh = false) =>
+        await GetChannelPermissionsNodeAsync(roleId, refresh);
+
+    /// <summary>
+    /// Returns the channel permissions node for the given role id
+    /// </summary>
+    public async Task<PermissionsNode> GetChannelPermissionsNodeAsync(long roleId, bool refresh = false) =>
+        await PermissionsNode.FindAsync(Id, roleId, PermissionsTargetType.PlanetChatChannel, refresh);
+
+    /// <summary>
+    /// Returns the current total permissions for this channel for a member.
+    /// This result is NOT SYNCED, since it flattens several nodes into one!
+    /// </summary>
+    public async ValueTask<PermissionsNode> GetMemberPermissionsAsync(long memberId, long planetId, bool force_refresh = false)
+    {
+        var member = await PlanetMember.FindAsync(memberId, planetId);
+        var roles = await member.GetRolesAsync();
+
+        // Start with no permissions
+        var dummy_node = new PermissionsNode()
+        {
+            // Full, since values should either be yes or no
+            Mask = Permission.FULL_CONTROL,
+            // Default to no permission
+            Code = 0x0,
+
+            PlanetId = PlanetId,
+            TargetId = Id,
+            TargetType = PermissionsTargetType.PlanetChatChannel
+        };
+
+        var planet = await GetPlanetAsync();
+
+        // Easy cheat for owner
+        if (planet.OwnerId == member.UserId)
+        {
+            dummy_node.Code = Permission.FULL_CONTROL;
+            return dummy_node;
+        }
+
+        // Should be in order of most power -> least,
+        // so we reverse it here
+        for (int i = roles.Count - 1; i >= 0; i--)
+        {
+            var role = roles[i];
+            var node = await GetChannelPermissionsNodeAsync(role.Id, force_refresh);
+
+            foreach (var perm in ChatChannelPermissions.Permissions)
+            {
+                var val = node.GetPermissionState(perm);
+
+                // Change nothing if undefined. Otherwise overwrite.
+                // Since most important nodes come last, we will end with correct perms.
+                if (val == PermissionState.True)
+                {
+                    dummy_node.SetPermission(perm, PermissionState.True);
+                }
+                else if (val == PermissionState.False)
+                {
+                    dummy_node.SetPermission(perm, PermissionState.False);
+                }
+            }
+        }
+
+        return dummy_node;
+    }
+
+    /// <summary>
+    /// Returns the item for the given id
+    /// </summary>
+    public static async ValueTask<PlanetChatChannel> FindAsync(long id, long planetId, bool refresh = false)
+    {
+        if (!refresh)
+        {
+            var cached = ValourCache.Get<PlanetChatChannel>(id);
+            if (cached is not null)
+                return cached;
+        }
+
+        var item = await ValourClient.GetJsonAsync<PlanetChatChannel>($"api/{nameof(Planet)}/{planetId}/{nameof(PlanetChatChannel)}/{id}");
+
+        if (item is not null)
+            await item.AddToCache();
+
+        return item;
+    }
+
+    public static async Task<TaskResult<PlanetChatChannel>> CreateWithDetails(CreatePlanetChatChannelRequest request)
+    {
+        return await ValourClient.PostAsyncWithResponse<PlanetChatChannel>($"{request.Channel.BaseRoute}/detailed", request);
+    } 
+
+    public async Task<bool> HasPermissionAsync(long memberId, ChatChannelPermission perm) =>
+        await ValourClient.GetJsonAsync<bool>($"{IdRoute}/checkperm/{memberId}/{perm.Value}");
+
+    /// <summary>
+    /// Returns the last (count) messages starting at (index)
+    /// </summary>
+    public async Task<List<PlanetMessage>> GetMessagesAsync(long index = long.MaxValue, int count = 10) =>
+        await ValourClient.GetJsonAsync<List<PlanetMessage>>($"{IdRoute}/messages?index={index}&count={count}");
+
+    /// <summary>
+    /// Returns the last (count) messages
+    /// </summary>
+    public async Task<List<PlanetMessage>> GetLastMessagesAsync(int count = 10) =>
+        await ValourClient.GetJsonAsync<List<PlanetMessage>>($"{IdRoute}/messages?count={count}");
+}
+