using Microsoft.AspNetCore.SignalR.Client;
using System.Net.Http.Json;
using System.Text.Json;
using Valour.Api.Extensions;
using Valour.Api.Items;
using Valour.Api.Items.Planets;
using Valour.Api.Items.Planets.Channels;
using Valour.Api.Items.Planets.Members;
using Valour.Api.Items.Users;
using Valour.Api.Items.Messages;
using Valour.Shared;
using Valour.Shared.Items;
using Microsoft.Extensions.Logging;
using System.Diagnostics;
using Valour.Api.Items.Authorization;
using Valour.Shared.Items.Users;
using System.Reflection;

namespace Valour.Api.Client;

/*  Valour - A free and secure chat client
 *  Copyright (C) 2021 Vooper Media LLC
 *  This program is subject to the GNU Affero General Public license
 *  A copy of the license should be included - if not, see <http://www.gnu.org/licenses/>
 */

public static class ValourClient
{
    /// <summary>
    /// The user for this client instance
    /// </summary>
    public static User Self { get; set; }

    /// <summary>
    /// The token for this client instance
    /// </summary>
    public static string Token => _token;

    /// <summary>
    /// The internal token for this client
    /// </summary>
    private static string _token;

    /// <summary>
    /// The planets this client has joined
    /// </summary>
    public static List<Planet> JoinedPlanets;

    /// <summary>
    /// The IDs of the client's joined planets
    /// </summary>
    private static List<long> _joinedPlanetIds;

    /// <summary>
    /// The HttpClient to be used for connections
    /// </summary>
    public static HttpClient Http => _httpClient;

    /// <summary>
    /// The internal HttpClient
    /// </summary>
    private static HttpClient _httpClient;

    /// <summary>
    /// True if the client is logged in
    /// </summary>
    public static bool IsLoggedIn => Self != null;

    /// <summary>
    /// True if SignalR has hooked events
    /// </summary>
    public static bool SignalREventsHooked { get; private set; }

    /// <summary>
    /// Hub connection for SignalR client
    /// </summary>
    public static HubConnection HubConnection { get; private set; }

    /// <summary>
    /// Currently opened planets
    /// </summary>
    public static List<Planet> OpenPlanets { get; private set; }

    /// <summary>
    /// Currently opened channels
    /// </summary>
    public static List<PlanetChatChannel> OpenChannels { get; private set; }

    /// <summary>
    /// The primary node this client is connected to
    /// </summary>
    public static string PrimaryNode { get; set; }

    /// <summary>
    /// The address of the primary node
    /// </summary>
    public static string PrimaryNodeAddress { get; set; }

    #region Event Fields

    /// <summary>
    /// Run when SignalR opens a planet
    /// </summary>
    public static event Func<Planet, Task> OnPlanetOpen;

    /// <summary>
    /// Run when SignalR closes a planet
    /// </summary>
    public static event Func<Planet, Task> OnPlanetClose;

    /// <summary>
    /// Run when SignalR opens a channel
    /// </summary>
    public static event Func<PlanetChatChannel, Task> OnChannelOpen;

    /// <summary>
    /// Run when SignalR closes a channel
    /// </summary>
    public static event Func<PlanetChatChannel, Task> OnChannelClose;

    /// <summary>
    /// Run when a message is recieved
    /// </summary>
    public static event Func<PlanetMessage, Task> OnMessageRecieved;

    /// <summary>
    /// Run when a planet is deleted
    /// </summary>
    public static event Func<PlanetMessage, Task> OnMessageDeleted;

    /// <summary>
    /// Run when the user logs in
    /// </summary>
    public static event Func<Task> OnLogin;

    public static event Func<Task> OnJoinedPlanetsUpdate;

    public static readonly JsonSerializerOptions DefaultJsonOptions = new JsonSerializerOptions()
    {
        PropertyNameCaseInsensitive = true
    };

    #endregion

    static ValourClient()
    {
        


        // Add victor dummy member
#pragma warning disable CS4014 // Because this call is not awaited, execution of the current method continues before the call is completed
        ValourCache.Put(long.MaxValue, new PlanetMember()
        {
            Nickname = "Victor",
            Id = long.MaxValue,
            MemberPfp = "/media/victor-cyan.png"
        });
#pragma warning restore CS4014 // Because this call is not awaited, execution of the current method continues before the call is completed

        OpenPlanets = new List<Planet>();
        OpenChannels = new List<PlanetChatChannel>();
        JoinedPlanets = new List<Planet>();

        // Hook top level events
        HookPlanetEvents();
    }

    /// <summary>
    /// Sets the HTTP client
    /// </summary>
    public static void SetHttpClient(HttpClient client) => _httpClient = client;

    /// <summary>
    /// Returns the member for this client's user given a planet
    /// </summary>
    public static async Task<PlanetMember> GetSelfMember(Planet planet, bool force_refresh = false) =>
        await GetSelfMember(planet.Id, force_refresh);

    /// <summary>
    /// Returns the member for this client's user given a planet id
    /// </summary>
    public static async Task<PlanetMember> GetSelfMember(long planetId, bool force_refresh = false) =>
        await PlanetMember.FindAsyncByUser(Self.Id, planetId, force_refresh);

    /// <summary>
    /// Sends a message
    /// </summary>
    public static async Task<TaskResult> SendMessage(PlanetMessage message)
    {
        var response = await PostAsync($"api/planet/{message.PlanetId}/{nameof(PlanetChatChannel)}/{message.ChannelId}/messages", message);

        Console.WriteLine("Message post: " + response.Message);

        return response;
    }

    #region SignalR Groups

    /// <summary>
    /// Returns if the given planet is open
    /// </summary>
    public static bool IsPlanetOpen(Planet planet) =>
        OpenPlanets.Any(x => x.Id == planet.Id);

    /// <summary>
    /// Returns if the channel is open
    /// </summary>
    public static bool IsChannelOpen(PlanetChatChannel channel) =>
        OpenChannels.Any(x => x.Id == channel.Id);

    /// <summary>
    /// Opens a SignalR connection to a planet
    /// </summary>
    public static async Task OpenPlanet(Planet planet)
    {
        // Cannot open null
        if (planet == null)
            return;

        // Already open
        if (OpenPlanets.Contains(planet))
            return;

        // Mark as opened
        OpenPlanets.Add(planet);

        Console.WriteLine($"Opening planet {planet.Name} ({planet.Id})");

        Stopwatch sw = new Stopwatch();

        sw.Start();

        List<Task> tasks = new();

        // Load roles early for cached speed
        await planet.LoadRolesAsync();

        // Load member data early for the same reason (speed)
        tasks.Add(planet.LoadMemberDataAsync());

        // Joins SignalR group
        tasks.Add(HubConnection.SendAsync("JoinPlanet", planet.Id, Token));

        // Load channels and categories
        tasks.Add(planet.LoadChannelsAsync());
        tasks.Add(planet.LoadCategoriesAsync());

        // requesting/loading the data does not require data from other requests/types
        // so just await them all, instead of one by one
        await Task.WhenAll(tasks);

        sw.Stop();

        Console.WriteLine($"Time to open this Planet: {sw.ElapsedMilliseconds}ms");

        // Log success
        Console.WriteLine($"Joined SignalR group for planet {planet.Name} ({planet.Id})");

        if (OnPlanetOpen is not null)
        {
            Console.WriteLine($"Invoking Open Planet event for {planet.Name} ({planet.Id})");
            await OnPlanetOpen.Invoke(planet);
        }
    }

    /// <summary>
    /// Closes a SignalR connection to a planet
    /// </summary>
    public static async Task ClosePlanet(Planet planet)
    {
        // Already closed
        if (!OpenPlanets.Contains(planet))
            return;

        // Close connection
        await HubConnection.SendAsync("LeavePlanet", planet.Id);

        // Remove from list
        OpenPlanets.Remove(planet);

        Console.WriteLine($"Left SignalR group for planet {planet.Name} ({planet.Id})");

        // Invoke event
        if (OnPlanetClose is not null)
        {
            Console.WriteLine($"Invoking close planet event for {planet.Name} ({planet.Id})");
            await OnPlanetClose.Invoke(planet);
        }
    }

    /// <summary>
    /// Opens a SignalR connection to a channel
    /// </summary>
    public static async Task OpenChannel(PlanetChatChannel channel)
    {
        // Already opened
        if (OpenChannels.Contains(channel))
            return;

        var planet = await channel.GetPlanetAsync();

        // Ensure planet is opened
        await OpenPlanet(planet);

        // Join channel SignalR group
        await HubConnection.SendAsync("JoinChannel", channel.Id, Token); 

        // Add to open set
        OpenChannels.Add(channel);

        Console.WriteLine($"Joined SignalR group for channel {channel.Name} ({channel.Id})");

        if (OnChannelOpen is not null)
            await OnChannelOpen.Invoke(channel);
    }

    /// <summary>
    /// Closes a SignalR connection to a channel
    /// </summary>
    public static async Task CloseChannel(PlanetChatChannel channel)
    {
        // Not opened
        if (!OpenChannels.Contains(channel))
            return;

        // Leaves channel SignalR group
        await HubConnection.SendAsync("LeaveChannel", channel.Id);

        // Remove from open set
        OpenChannels.Remove(channel);

        Console.WriteLine($"Left SignalR group for channel {channel.Name} ({channel.Id})");

        if (OnChannelClose is not null)
            await OnChannelClose.Invoke(channel);
    }

    #endregion

    #region SignalR Events

    /// <summary>
    /// Updates an item's properties
    /// </summary>
    public static async Task UpdateItem<T>(T updated, int flags, bool skipEvent = false) where T : Item
    {
        // printing to console is SLOW, only turn on for debugging reasons
        //Console.WriteLine("Update for " + updated.Id + ",  skipEvent is " + skipEvent);

        var local = ValourCache.Get<T>(updated.Id);

        if (local != null)
            updated.CopyAllTo(local);

        if (!skipEvent)
        {
            if (local != null) {
                await local.InvokeUpdatedEventAsync(flags);
                await ItemObserver<T>.InvokeAnyUpdated(local, false, flags);
            }
            else {
                await updated.AddToCache();
                await ItemObserver<T>.InvokeAnyUpdated(updated, true, flags);
            }

            // printing to console is SLOW, only turn on for debugging reasons
            //Console.WriteLine("Invoked update events for " + updated.Id);
        }
    }

    /// <summary>
    /// Updates an item's properties
    /// </summary>
    public static async Task DeleteItem<T>(T item) where T : Item
    {
        var local = ValourCache.Get<T>(item.Id);

        ValourCache.Remove<T>(item.Id);

        // Invoke specific item deleted
        await item.InvokeDeletedEventAsync();

        // Invoke static "any" delete
        await ItemObserver<T>.InvokeAnyDeleted(local);
    }

    /// <summary>
    /// Ran when a message is recieved
    /// </summary>
    private static async Task MessageRecieved(PlanetMessage message)
    {
        await OnMessageRecieved?.Invoke(message);
    }

    private static async Task MessageDeleted(PlanetMessage message)
    {
        await OnMessageDeleted?.Invoke(message);
    }

    #endregion

    #region Planet Event Handling

    private static void HookPlanetEvents()
    {
        ItemObserver<PlanetChatChannel>.OnAnyUpdated += OnChannelUpdated;
        ItemObserver<PlanetChatChannel>.OnAnyDeleted += OnChannelDeleted;

        ItemObserver<PlanetCategoryChannel>.OnAnyUpdated += OnCategoryUpdated;
        ItemObserver<PlanetCategoryChannel>.OnAnyDeleted += OnCategoryDeleted;

        ItemObserver<PlanetRole>.OnAnyUpdated += OnRoleUpdated;
        ItemObserver<PlanetRole>.OnAnyDeleted += OnRoleDeleted;

        ItemObserver<PlanetRoleMember>.OnAnyUpdated += OnMemberRoleUpdated;
        ItemObserver<PlanetRoleMember>.OnAnyDeleted += OnMemberRoleDeleted;
    }

    private static async Task OnMemberRoleUpdated(PlanetRoleMember rolemember, int flags)
    {
        var planet = await Planet.FindAsync(rolemember.PlanetId);

        if (planet is not null)
        {
            var member = await PlanetMember.FindAsync(rolemember.MemberId, rolemember.PlanetId);
            if (!await member.HasRoleAsync(rolemember.RoleId))
            {
                var roleids = (await member.GetRolesAsync()).Select(x => x.Id).ToList();
                roleids.Add(rolemember.RoleId);
                await member.SetLocalRoleIds(roleids);
            }
            await ItemObserver<PlanetMember>.InvokeAnyUpdated(member, PlanetMember.FLAG_UPDATE_ROLES);
            await member.InvokeUpdatedEventAsync(PlanetMember.FLAG_UPDATE_ROLES);
        }
    }

    private static async Task OnMemberRoleDeleted(PlanetRoleMember rolemember)
    {
        var planet = await Planet.FindAsync(rolemember.PlanetId);

        if (planet is not null)
        {
            var member = await PlanetMember.FindAsync(rolemember.MemberId, rolemember.PlanetId);
            if (await member.HasRoleAsync(rolemember.RoleId))
            {
                var roleids = (await member.GetRolesAsync()).Select(x => x.Id).ToList();
                Console.WriteLine(roleids);
                roleids.Remove(rolemember.RoleId);
                Console.WriteLine(roleids);
                await member.SetLocalRoleIds(roleids);
            }
            await ItemObserver<PlanetMember>.InvokeAnyUpdated(member, PlanetMember.FLAG_UPDATE_ROLES);
            await member.InvokeDeletedEventAsync();
        }
    }

    private static async Task OnChannelUpdated(PlanetChatChannel channel, int flags)
    {
        var planet = await Planet.FindAsync(channel.PlanetId);

        if (planet is not null)
            await planet.NotifyUpdateChannel(channel);
    }

    private static async Task OnCategoryUpdated(PlanetCategoryChannel category, int flags)
    {
        var planet = await Planet.FindAsync(category.PlanetId);

        if (planet is not null)
            await planet.NotifyUpdateCategory(category);
    }

    private static async Task OnRoleUpdated(PlanetRole role, int flags)
    {
        var planet = await Planet.FindAsync(role.PlanetId);

        if (planet is not null)
            await planet.NotifyUpdateRole(role);
    }

    private static async Task OnChannelDeleted(PlanetChatChannel channel)
    {
        var planet = await Planet.FindAsync(channel.PlanetId);

        if (planet is not null)
            await planet.NotifyDeleteChannel(channel);
    }

    private static async Task OnCategoryDeleted(PlanetCategoryChannel category)
    {
        var planet = await Planet.FindAsync(category.PlanetId);

        if (planet is not null)
            await planet.NotifyDeleteCategory(category);
    }

    private static async Task OnRoleDeleted(PlanetRole role)
    {
        var planet = await Planet.FindAsync(role.PlanetId);

        if (planet is not null)
            await planet.NotifyDeleteRole(role);
    }

    #endregion

    #region Initialization

    /// <summary>
    /// Connects to SignalR hub
    /// </summary>
    public static async Task InitializeSignalR(string hub_uri = "https://valour.gg/planethub")
    {
        await ConnectSignalRHub(hub_uri);
    }

    /// <summary>
    /// Gets the Token for the client
    /// </summary>
    public static async Task<TaskResult<string>> GetToken(string email, string password)
    {
        TokenRequest request = new()
        {
            Email = email,
            Password = password
        };

        var response = await PostAsyncWithResponse<AuthToken>($"api/user/token", request);

        var token = response.Data.Id;

        Console.WriteLine(token);

        if (!response.Success)
        {
            Console.WriteLine("Failed to request user token.");
            Console.WriteLine(response.Message);
            return new TaskResult<string>(false, $"Failed to request user.", response.Message);
        }

        _token = token;

        return new TaskResult<string>(true, "Success", token);
    }

    /// <summary>
    /// Logs in and prepares the client for use
    /// </summary>
    public static async Task<TaskResult<User>> InitializeUser(string token)
    {
        // Store token 
        _token = token;

        if (Http.DefaultRequestHeaders.Contains("authorization"))
        {
            Http.DefaultRequestHeaders.Remove("authorization");
        }

        Http.DefaultRequestHeaders.Add("authorization", Token);

        var response = await GetJsonAsync<User>($"api/user/self");

        if (response is null)
            return new TaskResult<User>(false, "Failed to get user.");

        // Set reference to self user
        Self = response;

        Console.WriteLine($"Initialized user {Self.Name} ({Self.Id})");

        if (OnLogin != null)
            await OnLogin?.Invoke();

        await LoadJoinedPlanetsAsync();

        return new TaskResult<User>(true, "Success", Self);
    }

    /// <summary>
    /// Logs in and prepares the bot's client for use
    /// </summary>
    public static async Task<TaskResult<User>> InitializeBot(string email, string password, HttpClient http = null)
    {
        SetHttpClient(http is not null ? http : new HttpClient()
        {
            BaseAddress = new Uri("https://valour.gg/")
        });

        var tokenResult = await GetToken(email, password);

        if (!tokenResult.Success) 
            return new TaskResult<User>(false, tokenResult.Message);

        var response = await PostAsyncWithResponse<User>($"api/user/withtoken", Token);

        if (!response.Success)
            return response;

        await InitializeSignalR("https://valour.gg" + "/planethub");

        // Set reference to self user
        Self = response.Data;

        // Add auth header so we never have to do that again
        Http.DefaultRequestHeaders.Add("authorization", Token);

        Console.WriteLine($"Initialized user {Self.Name} ({Self.Id})");

        if (OnLogin != null)
            await OnLogin?.Invoke();

        await JoinAllChannelsAsync();

        return new TaskResult<User>(true, "Success", Self);
    }

    /// <summary>
    /// Should only be run during initialization of bots!
    /// </summary>
    public static async Task JoinAllChannelsAsync()
    {
        var planets = await GetJsonAsync<List<Planet>>("api/user/self/planets");

        // Add to cache
        foreach (var planet in planets)
        {
            await ValourCache.Put(planet.Id, planet);

            OpenPlanet(planet);

            var channels = await planet.GetChannelsAsync();

            channels.ForEach(async x => await OpenChannel(x));
        }

        JoinedPlanets = planets;

        _joinedPlanetIds = JoinedPlanets.Select(x => x.Id).ToList();

        if (OnJoinedPlanetsUpdate != null)
            await OnJoinedPlanetsUpdate?.Invoke();
    }

    /// <summary>
    /// Should only be run during initialization!
    /// </summary>
    public static async Task LoadJoinedPlanetsAsync()
    {
        var planets = await GetJsonAsync<List<Planet>>($"api/user/self/planets");

        // Add to cache
        foreach (var planet in planets)
            await ValourCache.Put(planet.Id, planet);

        JoinedPlanets = planets;

        _joinedPlanetIds = JoinedPlanets.Select(x => x.Id).ToList();

        if (OnJoinedPlanetsUpdate != null)
            await OnJoinedPlanetsUpdate?.Invoke();
    }

    /// <summary>
    /// Refreshes the user's joined planet list from the server
    /// </summary>
    public static async Task RefreshJoinedPlanetsAsync()
    {
        var planetIds = await GetJsonAsync<List<long>>($"api/user/self/planetIds");

        if (planetIds is null)
            return;

        JoinedPlanets.Clear();

        foreach (var id in planetIds)
        {
            JoinedPlanets.Add(await Planet.FindAsync(id));
        }

        await OnJoinedPlanetsUpdate?.Invoke();
    }

    #endregion

    #region SignalR

    private static async Task ConnectSignalRHub(string hub_url)
    {
        Console.WriteLine("Connecting to Planet Hub");
        Console.WriteLine(hub_url);

        HubConnection = new HubConnectionBuilder()
            .WithUrl(hub_url)
            .WithAutomaticReconnect()
            .ConfigureLogging(logging =>
            {
                //logging.AddConsole();
                //logging.SetMinimumLevel(LogLevel.Trace);
            })
            .Build();

        //hubConnection.KeepAliveInterval = TimeSpan.FromSeconds(30);
        HubConnection.Closed += OnClosed;
        HubConnection.Reconnected += OnReconnect;

        await HubConnection.StartAsync();

        HookSignalREvents();
    }

    private static void HookSignalREvents()
    {
<<<<<<< HEAD
        HubConnection.On<PlanetMessage>("Relay", MessageRecieved);
        HubConnection.On<PlanetMessage>("DeleteMessage", MessageDeleted);

        HubConnection.On<Planet, int>($"{nameof(Planet)}-Update", async (i, d) => await UpdateItem(i, d));
        HubConnection.On<Planet>     ($"{nameof(Planet)}-Delete", DeleteItem);

        HubConnection.On<PlanetChatChannel, int>($"{nameof(PlanetChatChannel)}-Update", (i, d) => UpdateItem(i, d));
        HubConnection.On<PlanetChatChannel>     ($"{nameof(PlanetChatChannel)}-Delete", DeleteItem);

        HubConnection.On<PlanetCategoryChannel, int> ($"{nameof(PlanetCategoryChannel)}-Update", (i, d) => UpdateItem(i, d));
        HubConnection.On<PlanetCategoryChannel>      ($"{nameof(PlanetCategoryChannel)}-Delete", DeleteItem);

        HubConnection.On<PlanetRole, int>($"{nameof(PlanetRole)}-Update", (i, d) => UpdateItem(i, d));
        HubConnection.On<PlanetRole>     ($"{nameof(PlanetRole)}-Delete", DeleteItem);

        HubConnection.On<PlanetMember, int>($"{nameof(PlanetMember)}-Update", (i, d) => UpdateItem(i, d));
        HubConnection.On<PlanetMember>     ($"{nameof(PlanetMember)}-Delete", DeleteItem);

        HubConnection.On<PlanetRoleMember, int>($"{nameof(PlanetRoleMember)}-Update", (i, d) => UpdateItem(i, d));
        HubConnection.On<PlanetRoleMember>($"{nameof(PlanetRoleMember)}-Delete", DeleteItem);

        HubConnection.On<PermissionsNode, int>($"{nameof(PermissionsNode)}-Update", (i, d) => UpdateItem(i, d));
        HubConnection.On<PermissionsNode>     ($"{nameof(PermissionsNode)}-Delete", DeleteItem);

        HubConnection.On<PlanetInvite, int>($"{nameof(PlanetInvite)}-Update", (i, d) => UpdateItem(i, d));
        HubConnection.On<PlanetInvite>     ($"{nameof(PlanetInvite)}-Delete", DeleteItem);

        HubConnection.On<User, int>($"{nameof(User)}-Update", (i, d) => UpdateItem(i, d));
        HubConnection.On<User>     ($"{nameof(User)}-Delete", DeleteItem);
=======
        // For every single item...
        foreach (var type in Assembly.GetAssembly(typeof(Item)).GetTypes()
            .Where(x => x.IsClass && !x.IsAbstract && x.IsSubclassOf(typeof(Item))))
        {
            Console.WriteLine(type.Name);

            // Register events

            HubConnection.On($"{type.Name}-Update", new Type[] { type, typeof(int) }, i => UpdateItem((dynamic)i[0], (int)i[1]));
            HubConnection.On($"{type.Name}-Delete", new Type[] { type }, i => DeleteItem((Item)i[0]));
        }

        HubConnection.On<PlanetMessage>("Relay", MessageRecieved);
        HubConnection.On<PlanetMessage>("DeleteMessage", MessageDeleted);
>>>>>>> 9c541731
    }

    /// <summary>
    /// Forces SignalR to refresh the underlying connection
    /// </summary>
    public static async Task ForceRefresh()
    {
        Console.WriteLine("Forcing SignalR refresh.");

        if (HubConnection.State == HubConnectionState.Disconnected)
        {
            Console.WriteLine("Disconnected.");
            await Reconnect();
        }
    }

    /// <summary>
    /// Reconnects the SignalR connection
    /// </summary>
    public static async Task Reconnect()
    {
        // Reconnect
        await HubConnection.StartAsync();
        Console.WriteLine("Reconnecting to Planet Hub");

        await OnReconnect("");
    }

    /// <summary>
    /// Attempt to recover the connection if it is lost
    /// </summary>
    public static async Task OnClosed(Exception e)
    {
        // Ensure disconnect was not on purpose
        if (e != null)
        {
            Console.WriteLine("## A Breaking SignalR Error Has Occured");
            Console.WriteLine("Exception: " + e.Message);
            Console.WriteLine("Stacktrace: " + e.StackTrace);

            await Reconnect();
        }
        else
        {
            Console.WriteLine("SignalR has closed without error.");

            await Reconnect();
        }
    }

    /// <summary>
    /// Run when SignalR reconnects
    /// </summary>
    public static async Task OnReconnect(string data)
    {
        Console.WriteLine("SignalR has reconnected: ");
        Console.WriteLine(data);

        await HandleReconnect();
    }

    /// <summary>
    /// Reconnects to SignalR systems when reconnected
    /// </summary>
    public static async Task HandleReconnect()
    {
        foreach (var planet in OpenPlanets)
        {
            await HubConnection.SendAsync("JoinPlanet", planet.Id, Token);
            Console.WriteLine($"Rejoined SignalR group for planet {planet.Id}");
        }

        foreach (var channel in OpenChannels)
        {
            await HubConnection.SendAsync("JoinChannel", channel.Id, Token);
            Console.WriteLine($"Rejoined SignalR group for channel {channel.Id}");
        }
    }

    #endregion

    #region HTTP Helpers

    /// <summary>
    /// Gets a json resource from the given uri and deserializes it
    /// </summary>
    public static async Task<T> GetJsonAsync<T>(string uri)
    {
        var response = await Http.GetAsync(uri, HttpCompletionOption.ResponseHeadersRead);

        T result = default(T);

        if (!response.IsSuccessStatusCode)
        {
            var message = await response.Content.ReadAsStringAsync();

            // This means the null is expected
            if (message == "null"){
                return default(T);
            }

            Console.WriteLine("-----------------------------------------\n" +
                              "Failed GET response for the following:\n" +
                              $"[{uri}]\n" +
                              $"Code: {response.StatusCode}\n" +
                              $"Message: {message}\n" +
                              $"-----------------------------------------");

            Console.WriteLine(Environment.StackTrace);
        }
        else
        {
            result = await JsonSerializer.DeserializeAsync<T>(await response.Content.ReadAsStreamAsync(), DefaultJsonOptions);
        }

        return result;
    }

    /// <summary>
    /// Gets a json resource from the given uri and deserializes it
    /// </summary>
    public static async Task<string> GetAsync(string uri)
    {
        var response = await Http.GetAsync(uri, HttpCompletionOption.ResponseHeadersRead);

        if (!response.IsSuccessStatusCode)
        {
            var message = await response.Content.ReadAsStringAsync();

            // This means the null is expected
            if (message == "null")
            {
                return null;
            }

            Console.WriteLine("-----------------------------------------\n" +
                              "Failed GET response for the following:\n" +
                              $"[{uri}]\n" +
                              $"Code: {response.StatusCode}\n" +
                              $"Message: {message}\n" +
                              $"-----------------------------------------");

            Console.WriteLine(Environment.StackTrace);

            return null;
        }
        else
        {
            return await response.Content.ReadAsStringAsync();
        }
    }

    /// <summary>
    /// Puts a string resource in the specified uri and returns the response message
    /// </summary>
    public static async Task<TaskResult> PutAsync(string uri, string content)
    {
        StringContent stringContent = new StringContent(content);

        var response = await Http.PutAsync(uri, stringContent);

        TaskResult result = new()
        {
            Message = await response.Content.ReadAsStringAsync(),
            Success = response.IsSuccessStatusCode
        };

        if (!result.Success)
        {
            Console.WriteLine("-----------------------------------------\n" +
                              "Failed PUT response for the following:\n" +
                              $"[{uri}]\n" +
                              $"Code: {response.StatusCode}\n" +
                              $"Message: {await response.Content.ReadAsStringAsync()}\n" +
                              $"-----------------------------------------");

            Console.WriteLine(Environment.StackTrace);
        }

        return result;
    }

    /// <summary>
    /// Puts a json resource in the specified uri and returns the response message
    /// </summary>
    public static async Task<TaskResult> PutAsync(string uri, object content)
    {
        JsonContent jsonContent = JsonContent.Create(content);

        var response = await Http.PutAsync(uri, jsonContent);

        TaskResult result = new()
        {
            Message = await response.Content.ReadAsStringAsync(),
            Success = response.IsSuccessStatusCode
        };

        if (!result.Success)
        {
            Console.WriteLine("-----------------------------------------\n" +
                              "Failed PUT response for the following:\n" +
                              $"[{uri}]\n" +
                              $"Code: {response.StatusCode}\n" +
                              $"Message: {await response.Content.ReadAsStringAsync()}\n" +
                              $"-----------------------------------------");

            Console.WriteLine(Environment.StackTrace);
        }

        return result;
    }

    /// <summary>
    /// Puts a json resource in the specified uri and returns the response message
    /// </summary>
    public static async Task<TaskResult<T>> PutAsyncWithResponse<T>(string uri, object content)
    {
        JsonContent jsonContent = JsonContent.Create(content);

        var response = await Http.PutAsync(uri, jsonContent);

        TaskResult<T> result = new()
        {
            Success = response.IsSuccessStatusCode
        };

        if (!result.Success)
        {
            Console.WriteLine("-----------------------------------------\n" +
                              "Failed PUT response for the following:\n" +
                              $"[{uri}]\n" +
                              $"Code: {response.StatusCode}\n" +
                              $"Message: {await response.Content.ReadAsStringAsync()}\n" +
                              $"-----------------------------------------");

            Console.WriteLine(Environment.StackTrace);
        }
        else
        {
            if (typeof(T) == typeof(string))
                result.Data = (T)(object)(await response.Content.ReadAsStringAsync());
            else
                result.Data = await JsonSerializer.DeserializeAsync<T>(await response.Content.ReadAsStreamAsync(), DefaultJsonOptions);
        }

        return result;
    }

    /// <summary>
    /// Posts a json resource in the specified uri and returns the response message
    /// </summary>
    public static async Task<TaskResult> PostAsync(string uri, string content)
    {
        StringContent stringContent = null;

        if (content != null)
            stringContent = new StringContent(content);

        var response = await Http.PostAsync(uri, stringContent);

        TaskResult result = new()
        {
            Message = await response.Content.ReadAsStringAsync(),
            Success = response.IsSuccessStatusCode
        };

        if (!result.Success)
        {
            Console.WriteLine("-----------------------------------------\n" +
                              "Failed POST response for the following:\n" +
                              $"[{uri}]\n" +
                              $"Code: {response.StatusCode}\n" +
                              $"Message: {await response.Content.ReadAsStringAsync()}\n" +
                              $"-----------------------------------------");

            Console.WriteLine(Environment.StackTrace);
        }

        return result;
    }

    /// <summary>
    /// Posts a json resource in the specified uri and returns the response message
    /// </summary>
    public static async Task<TaskResult> PostAsync(string uri, object content)
    {
        JsonContent jsonContent = JsonContent.Create(content);

        var response = await Http.PostAsync(uri, jsonContent);

        TaskResult result = new()
        {
            Message = await response.Content.ReadAsStringAsync(),
            Success = response.IsSuccessStatusCode
        };

        if (!result.Success)
        {
            Console.WriteLine("-----------------------------------------\n" +
                              "Failed POST response for the following:\n" +
                              $"[{uri}]\n" +
                              $"Code: {response.StatusCode}\n" +
                              $"Message: {await response.Content.ReadAsStringAsync()}\n" +
                              $"-----------------------------------------");

            Console.WriteLine(Environment.StackTrace);
        }

        return result;
    }

    /// <summary>
    /// Posts a json resource in the specified uri and returns the response message
    /// </summary>
    public static async Task<TaskResult<T>> PostAsyncWithResponse<T>(string uri, string content)
    {
        StringContent jsonContent = new StringContent((string)content);

        var response = await Http.PostAsync(uri, jsonContent);

        TaskResult<T> result = new TaskResult<T>()
        {
            Success = response.IsSuccessStatusCode
        };

        if (!result.Success)
        {
            Console.WriteLine("-----------------------------------------\n" +
                              "Failed POST response for the following:\n" +
                              $"[{uri}]\n" +
                              $"Code: {response.StatusCode}\n" +
                              $"Message: {await response.Content.ReadAsStringAsync()}\n" +
                              $"-----------------------------------------");

            Console.WriteLine(Environment.StackTrace);
        }
        else
        {
            if (typeof(T) == typeof(string))
                result.Data = (T)(object)(await response.Content.ReadAsStringAsync());
            else
                result.Data = await JsonSerializer.DeserializeAsync<T>(await response.Content.ReadAsStreamAsync(), DefaultJsonOptions);
        }

        return result;
    }

    /// <summary>
    /// Posts a json resource in the specified uri and returns the response message
    /// </summary>
    public static async Task<TaskResult<T>> PostAsyncWithResponse<T>(string uri)
    {
        var response = await Http.PostAsync(uri, null);

        TaskResult<T> result = new TaskResult<T>()
        {
            Success = response.IsSuccessStatusCode
        };

        if (!result.Success)
        {
            Console.WriteLine("-----------------------------------------\n" +
                              "Failed POST response for the following:\n" +
                              $"[{uri}]\n" +
                              $"Code: {response.StatusCode}\n" +
                              $"Message: {await response.Content.ReadAsStringAsync()}\n" +
                              $"-----------------------------------------");

            Console.WriteLine(Environment.StackTrace);
        }
        else
        {
            if (typeof(T) == typeof(string))
                result.Data = (T)(object)(await response.Content.ReadAsStringAsync());
            else
                result.Data = await JsonSerializer.DeserializeAsync<T>(await response.Content.ReadAsStreamAsync(), DefaultJsonOptions);
        }

        return result;
    }

    /// <summary>
    /// Posts a multipart resource in the specified uri and returns the response message
    /// </summary>
    public static async Task<TaskResult<T>> PostAsyncWithResponse<T>(string uri, MultipartFormDataContent content)
    {
        var response = await Http.PostAsync(uri, content);

        TaskResult<T> result = new TaskResult<T>()
        {
            Success = response.IsSuccessStatusCode
        };

        if (!result.Success)
        {
            Console.WriteLine("-----------------------------------------\n" +
                              "Failed POST response for the following:\n" +
                              $"[{uri}]\n" +
                              $"Code: {response.StatusCode}\n" +
                              $"Message: {await response.Content.ReadAsStringAsync()}\n" +
                              $"-----------------------------------------");

            Console.WriteLine(Environment.StackTrace);
        }
        else
        {
            if (typeof(T) == typeof(string))
                result.Data = (T)(object)(await response.Content.ReadAsStringAsync());
            else
                result.Data = await JsonSerializer.DeserializeAsync<T>(await response.Content.ReadAsStreamAsync(), DefaultJsonOptions);
        }

        return result;
    }


    /// <summary>
    /// Posts a json resource in the specified uri and returns the response message
    /// </summary>
    public static async Task<TaskResult<T>> PostAsyncWithResponse<T>(string uri, object content)
    {
        JsonContent jsonContent = JsonContent.Create(content);

        var response = await Http.PostAsync(uri, jsonContent);

        TaskResult<T> result = new TaskResult<T>()
        {
            Success = response.IsSuccessStatusCode
        };

        if (!result.Success)
        {
            Console.WriteLine("-----------------------------------------\n" +
                              "Failed POST response for the following:\n" +
                              $"[{uri}]\n" +
                              $"Code: {response.StatusCode}\n" +
                              $"Message: {await response.Content.ReadAsStringAsync()}\n" +
                              $"-----------------------------------------");

            Console.WriteLine(Environment.StackTrace);
        }
        else
        {
            if (typeof(T) == typeof(string))
                result.Data = (T)(object)(await response.Content.ReadAsStringAsync());
            else
            {
                result.Data = await JsonSerializer.DeserializeAsync<T>(await response.Content.ReadAsStreamAsync(), DefaultJsonOptions);
                Console.WriteLine(result.Data is null);
            }
        }

        return result;
    }

    /// <summary>
    /// Deletes a resource in the specified uri and returns the response message
    /// </summary>
    public static async Task<TaskResult> DeleteAsync(string uri)
    {
        var response = await Http.DeleteAsync(uri);

        TaskResult result = new()
        {
            Message = await response.Content.ReadAsStringAsync(),
            Success = response.IsSuccessStatusCode
        };

        if (!result.Success)
        {
            Console.WriteLine("-----------------------------------------\n" +
                              "Failed DELETE response for the following:\n" +
                              $"[{uri}]\n" +
                              $"Code: {response.StatusCode}\n" +
                              $"Message: {await response.Content.ReadAsStringAsync()}\n" +
                              $"-----------------------------------------");

            Console.WriteLine(Environment.StackTrace);
        }

        return result;
    }

    #endregion
}
<|MERGE_RESOLUTION|>--- conflicted
+++ resolved
@@ -1,1243 +1,1211 @@
-using Microsoft.AspNetCore.SignalR.Client;
-using System.Net.Http.Json;
-using System.Text.Json;
-using Valour.Api.Extensions;
-using Valour.Api.Items;
-using Valour.Api.Items.Planets;
-using Valour.Api.Items.Planets.Channels;
-using Valour.Api.Items.Planets.Members;
-using Valour.Api.Items.Users;
-using Valour.Api.Items.Messages;
-using Valour.Shared;
-using Valour.Shared.Items;
-using Microsoft.Extensions.Logging;
-using System.Diagnostics;
-using Valour.Api.Items.Authorization;
-using Valour.Shared.Items.Users;
-using System.Reflection;
-
-namespace Valour.Api.Client;
-
-/*  Valour - A free and secure chat client
- *  Copyright (C) 2021 Vooper Media LLC
- *  This program is subject to the GNU Affero General Public license
- *  A copy of the license should be included - if not, see <http://www.gnu.org/licenses/>
- */
-
-public static class ValourClient
-{
-    /// <summary>
-    /// The user for this client instance
-    /// </summary>
-    public static User Self { get; set; }
-
-    /// <summary>
-    /// The token for this client instance
-    /// </summary>
-    public static string Token => _token;
-
-    /// <summary>
-    /// The internal token for this client
-    /// </summary>
-    private static string _token;
-
-    /// <summary>
-    /// The planets this client has joined
-    /// </summary>
-    public static List<Planet> JoinedPlanets;
-
-    /// <summary>
-    /// The IDs of the client's joined planets
-    /// </summary>
-    private static List<long> _joinedPlanetIds;
-
-    /// <summary>
-    /// The HttpClient to be used for connections
-    /// </summary>
-    public static HttpClient Http => _httpClient;
-
-    /// <summary>
-    /// The internal HttpClient
-    /// </summary>
-    private static HttpClient _httpClient;
-
-    /// <summary>
-    /// True if the client is logged in
-    /// </summary>
-    public static bool IsLoggedIn => Self != null;
-
-    /// <summary>
-    /// True if SignalR has hooked events
-    /// </summary>
-    public static bool SignalREventsHooked { get; private set; }
-
-    /// <summary>
-    /// Hub connection for SignalR client
-    /// </summary>
-    public static HubConnection HubConnection { get; private set; }
-
-    /// <summary>
-    /// Currently opened planets
-    /// </summary>
-    public static List<Planet> OpenPlanets { get; private set; }
-
-    /// <summary>
-    /// Currently opened channels
-    /// </summary>
-    public static List<PlanetChatChannel> OpenChannels { get; private set; }
-
-    /// <summary>
-    /// The primary node this client is connected to
-    /// </summary>
-    public static string PrimaryNode { get; set; }
-
-    /// <summary>
-    /// The address of the primary node
-    /// </summary>
-    public static string PrimaryNodeAddress { get; set; }
-
-    #region Event Fields
-
-    /// <summary>
-    /// Run when SignalR opens a planet
-    /// </summary>
-    public static event Func<Planet, Task> OnPlanetOpen;
-
-    /// <summary>
-    /// Run when SignalR closes a planet
-    /// </summary>
-    public static event Func<Planet, Task> OnPlanetClose;
-
-    /// <summary>
-    /// Run when SignalR opens a channel
-    /// </summary>
-    public static event Func<PlanetChatChannel, Task> OnChannelOpen;
-
-    /// <summary>
-    /// Run when SignalR closes a channel
-    /// </summary>
-    public static event Func<PlanetChatChannel, Task> OnChannelClose;
-
-    /// <summary>
-    /// Run when a message is recieved
-    /// </summary>
-    public static event Func<PlanetMessage, Task> OnMessageRecieved;
-
-    /// <summary>
-    /// Run when a planet is deleted
-    /// </summary>
-    public static event Func<PlanetMessage, Task> OnMessageDeleted;
-
-    /// <summary>
-    /// Run when the user logs in
-    /// </summary>
-    public static event Func<Task> OnLogin;
-
-    public static event Func<Task> OnJoinedPlanetsUpdate;
-
-    public static readonly JsonSerializerOptions DefaultJsonOptions = new JsonSerializerOptions()
-    {
-        PropertyNameCaseInsensitive = true
-    };
-
-    #endregion
-
-    static ValourClient()
-    {
-        
-
-
-        // Add victor dummy member
-#pragma warning disable CS4014 // Because this call is not awaited, execution of the current method continues before the call is completed
-        ValourCache.Put(long.MaxValue, new PlanetMember()
-        {
-            Nickname = "Victor",
-            Id = long.MaxValue,
-            MemberPfp = "/media/victor-cyan.png"
-        });
-#pragma warning restore CS4014 // Because this call is not awaited, execution of the current method continues before the call is completed
-
-        OpenPlanets = new List<Planet>();
-        OpenChannels = new List<PlanetChatChannel>();
-        JoinedPlanets = new List<Planet>();
-
-        // Hook top level events
-        HookPlanetEvents();
-    }
-
-    /// <summary>
-    /// Sets the HTTP client
-    /// </summary>
-    public static void SetHttpClient(HttpClient client) => _httpClient = client;
-
-    /// <summary>
-    /// Returns the member for this client's user given a planet
-    /// </summary>
-    public static async Task<PlanetMember> GetSelfMember(Planet planet, bool force_refresh = false) =>
-        await GetSelfMember(planet.Id, force_refresh);
-
-    /// <summary>
-    /// Returns the member for this client's user given a planet id
-    /// </summary>
-    public static async Task<PlanetMember> GetSelfMember(long planetId, bool force_refresh = false) =>
-        await PlanetMember.FindAsyncByUser(Self.Id, planetId, force_refresh);
-
-    /// <summary>
-    /// Sends a message
-    /// </summary>
-    public static async Task<TaskResult> SendMessage(PlanetMessage message)
-    {
-        var response = await PostAsync($"api/planet/{message.PlanetId}/{nameof(PlanetChatChannel)}/{message.ChannelId}/messages", message);
-
-        Console.WriteLine("Message post: " + response.Message);
-
-        return response;
-    }
-
-    #region SignalR Groups
-
-    /// <summary>
-    /// Returns if the given planet is open
-    /// </summary>
-    public static bool IsPlanetOpen(Planet planet) =>
-        OpenPlanets.Any(x => x.Id == planet.Id);
-
-    /// <summary>
-    /// Returns if the channel is open
-    /// </summary>
-    public static bool IsChannelOpen(PlanetChatChannel channel) =>
-        OpenChannels.Any(x => x.Id == channel.Id);
-
-    /// <summary>
-    /// Opens a SignalR connection to a planet
-    /// </summary>
-    public static async Task OpenPlanet(Planet planet)
-    {
-        // Cannot open null
-        if (planet == null)
-            return;
-
-        // Already open
-        if (OpenPlanets.Contains(planet))
-            return;
-
-        // Mark as opened
-        OpenPlanets.Add(planet);
-
-        Console.WriteLine($"Opening planet {planet.Name} ({planet.Id})");
-
-        Stopwatch sw = new Stopwatch();
-
-        sw.Start();
-
-        List<Task> tasks = new();
-
-        // Load roles early for cached speed
-        await planet.LoadRolesAsync();
-
-        // Load member data early for the same reason (speed)
-        tasks.Add(planet.LoadMemberDataAsync());
-
-        // Joins SignalR group
-        tasks.Add(HubConnection.SendAsync("JoinPlanet", planet.Id, Token));
-
-        // Load channels and categories
-        tasks.Add(planet.LoadChannelsAsync());
-        tasks.Add(planet.LoadCategoriesAsync());
-
-        // requesting/loading the data does not require data from other requests/types
-        // so just await them all, instead of one by one
-        await Task.WhenAll(tasks);
-
-        sw.Stop();
-
-        Console.WriteLine($"Time to open this Planet: {sw.ElapsedMilliseconds}ms");
-
-        // Log success
-        Console.WriteLine($"Joined SignalR group for planet {planet.Name} ({planet.Id})");
-
-        if (OnPlanetOpen is not null)
-        {
-            Console.WriteLine($"Invoking Open Planet event for {planet.Name} ({planet.Id})");
-            await OnPlanetOpen.Invoke(planet);
-        }
-    }
-
-    /// <summary>
-    /// Closes a SignalR connection to a planet
-    /// </summary>
-    public static async Task ClosePlanet(Planet planet)
-    {
-        // Already closed
-        if (!OpenPlanets.Contains(planet))
-            return;
-
-        // Close connection
-        await HubConnection.SendAsync("LeavePlanet", planet.Id);
-
-        // Remove from list
-        OpenPlanets.Remove(planet);
-
-        Console.WriteLine($"Left SignalR group for planet {planet.Name} ({planet.Id})");
-
-        // Invoke event
-        if (OnPlanetClose is not null)
-        {
-            Console.WriteLine($"Invoking close planet event for {planet.Name} ({planet.Id})");
-            await OnPlanetClose.Invoke(planet);
-        }
-    }
-
-    /// <summary>
-    /// Opens a SignalR connection to a channel
-    /// </summary>
-    public static async Task OpenChannel(PlanetChatChannel channel)
-    {
-        // Already opened
-        if (OpenChannels.Contains(channel))
-            return;
-
-        var planet = await channel.GetPlanetAsync();
-
-        // Ensure planet is opened
-        await OpenPlanet(planet);
-
-        // Join channel SignalR group
-        await HubConnection.SendAsync("JoinChannel", channel.Id, Token); 
-
-        // Add to open set
-        OpenChannels.Add(channel);
-
-        Console.WriteLine($"Joined SignalR group for channel {channel.Name} ({channel.Id})");
-
-        if (OnChannelOpen is not null)
-            await OnChannelOpen.Invoke(channel);
-    }
-
-    /// <summary>
-    /// Closes a SignalR connection to a channel
-    /// </summary>
-    public static async Task CloseChannel(PlanetChatChannel channel)
-    {
-        // Not opened
-        if (!OpenChannels.Contains(channel))
-            return;
-
-        // Leaves channel SignalR group
-        await HubConnection.SendAsync("LeaveChannel", channel.Id);
-
-        // Remove from open set
-        OpenChannels.Remove(channel);
-
-        Console.WriteLine($"Left SignalR group for channel {channel.Name} ({channel.Id})");
-
-        if (OnChannelClose is not null)
-            await OnChannelClose.Invoke(channel);
-    }
-
-    #endregion
-
-    #region SignalR Events
-
-    /// <summary>
-    /// Updates an item's properties
-    /// </summary>
-    public static async Task UpdateItem<T>(T updated, int flags, bool skipEvent = false) where T : Item
-    {
-        // printing to console is SLOW, only turn on for debugging reasons
-        //Console.WriteLine("Update for " + updated.Id + ",  skipEvent is " + skipEvent);
-
-        var local = ValourCache.Get<T>(updated.Id);
-
-        if (local != null)
-            updated.CopyAllTo(local);
-
-        if (!skipEvent)
-        {
-            if (local != null) {
-                await local.InvokeUpdatedEventAsync(flags);
-                await ItemObserver<T>.InvokeAnyUpdated(local, false, flags);
-            }
-            else {
-                await updated.AddToCache();
-                await ItemObserver<T>.InvokeAnyUpdated(updated, true, flags);
-            }
-
-            // printing to console is SLOW, only turn on for debugging reasons
-            //Console.WriteLine("Invoked update events for " + updated.Id);
-        }
-    }
-
-    /// <summary>
-    /// Updates an item's properties
-    /// </summary>
-    public static async Task DeleteItem<T>(T item) where T : Item
-    {
-        var local = ValourCache.Get<T>(item.Id);
-
-        ValourCache.Remove<T>(item.Id);
-
-        // Invoke specific item deleted
-        await item.InvokeDeletedEventAsync();
-
-        // Invoke static "any" delete
-        await ItemObserver<T>.InvokeAnyDeleted(local);
-    }
-
-    /// <summary>
-    /// Ran when a message is recieved
-    /// </summary>
-    private static async Task MessageRecieved(PlanetMessage message)
-    {
-        await OnMessageRecieved?.Invoke(message);
-    }
-
-    private static async Task MessageDeleted(PlanetMessage message)
-    {
-        await OnMessageDeleted?.Invoke(message);
-    }
-
-    #endregion
-
-    #region Planet Event Handling
-
-    private static void HookPlanetEvents()
-    {
-        ItemObserver<PlanetChatChannel>.OnAnyUpdated += OnChannelUpdated;
-        ItemObserver<PlanetChatChannel>.OnAnyDeleted += OnChannelDeleted;
-
-        ItemObserver<PlanetCategoryChannel>.OnAnyUpdated += OnCategoryUpdated;
-        ItemObserver<PlanetCategoryChannel>.OnAnyDeleted += OnCategoryDeleted;
-
-        ItemObserver<PlanetRole>.OnAnyUpdated += OnRoleUpdated;
-        ItemObserver<PlanetRole>.OnAnyDeleted += OnRoleDeleted;
-
-        ItemObserver<PlanetRoleMember>.OnAnyUpdated += OnMemberRoleUpdated;
-        ItemObserver<PlanetRoleMember>.OnAnyDeleted += OnMemberRoleDeleted;
-    }
-
-    private static async Task OnMemberRoleUpdated(PlanetRoleMember rolemember, int flags)
-    {
-        var planet = await Planet.FindAsync(rolemember.PlanetId);
-
-        if (planet is not null)
-        {
-            var member = await PlanetMember.FindAsync(rolemember.MemberId, rolemember.PlanetId);
-            if (!await member.HasRoleAsync(rolemember.RoleId))
-            {
-                var roleids = (await member.GetRolesAsync()).Select(x => x.Id).ToList();
-                roleids.Add(rolemember.RoleId);
-                await member.SetLocalRoleIds(roleids);
-            }
-            await ItemObserver<PlanetMember>.InvokeAnyUpdated(member, PlanetMember.FLAG_UPDATE_ROLES);
-            await member.InvokeUpdatedEventAsync(PlanetMember.FLAG_UPDATE_ROLES);
-        }
-    }
-
-    private static async Task OnMemberRoleDeleted(PlanetRoleMember rolemember)
-    {
-        var planet = await Planet.FindAsync(rolemember.PlanetId);
-
-        if (planet is not null)
-        {
-            var member = await PlanetMember.FindAsync(rolemember.MemberId, rolemember.PlanetId);
-            if (await member.HasRoleAsync(rolemember.RoleId))
-            {
-                var roleids = (await member.GetRolesAsync()).Select(x => x.Id).ToList();
-                Console.WriteLine(roleids);
-                roleids.Remove(rolemember.RoleId);
-                Console.WriteLine(roleids);
-                await member.SetLocalRoleIds(roleids);
-            }
-            await ItemObserver<PlanetMember>.InvokeAnyUpdated(member, PlanetMember.FLAG_UPDATE_ROLES);
-            await member.InvokeDeletedEventAsync();
-        }
-    }
-
-    private static async Task OnChannelUpdated(PlanetChatChannel channel, int flags)
-    {
-        var planet = await Planet.FindAsync(channel.PlanetId);
-
-        if (planet is not null)
-            await planet.NotifyUpdateChannel(channel);
-    }
-
-    private static async Task OnCategoryUpdated(PlanetCategoryChannel category, int flags)
-    {
-        var planet = await Planet.FindAsync(category.PlanetId);
-
-        if (planet is not null)
-            await planet.NotifyUpdateCategory(category);
-    }
-
-    private static async Task OnRoleUpdated(PlanetRole role, int flags)
-    {
-        var planet = await Planet.FindAsync(role.PlanetId);
-
-        if (planet is not null)
-            await planet.NotifyUpdateRole(role);
-    }
-
-    private static async Task OnChannelDeleted(PlanetChatChannel channel)
-    {
-        var planet = await Planet.FindAsync(channel.PlanetId);
-
-        if (planet is not null)
-            await planet.NotifyDeleteChannel(channel);
-    }
-
-    private static async Task OnCategoryDeleted(PlanetCategoryChannel category)
-    {
-        var planet = await Planet.FindAsync(category.PlanetId);
-
-        if (planet is not null)
-            await planet.NotifyDeleteCategory(category);
-    }
-
-    private static async Task OnRoleDeleted(PlanetRole role)
-    {
-        var planet = await Planet.FindAsync(role.PlanetId);
-
-        if (planet is not null)
-            await planet.NotifyDeleteRole(role);
-    }
-
-    #endregion
-
-    #region Initialization
-
-    /// <summary>
-    /// Connects to SignalR hub
-    /// </summary>
-    public static async Task InitializeSignalR(string hub_uri = "https://valour.gg/planethub")
-    {
-        await ConnectSignalRHub(hub_uri);
-    }
-
-    /// <summary>
-    /// Gets the Token for the client
-    /// </summary>
-    public static async Task<TaskResult<string>> GetToken(string email, string password)
-    {
-        TokenRequest request = new()
-        {
-            Email = email,
-            Password = password
-        };
-
-        var response = await PostAsyncWithResponse<AuthToken>($"api/user/token", request);
-
-        var token = response.Data.Id;
-
-        Console.WriteLine(token);
-
-        if (!response.Success)
-        {
-            Console.WriteLine("Failed to request user token.");
-            Console.WriteLine(response.Message);
-            return new TaskResult<string>(false, $"Failed to request user.", response.Message);
-        }
-
-        _token = token;
-
-        return new TaskResult<string>(true, "Success", token);
-    }
-
-    /// <summary>
-    /// Logs in and prepares the client for use
-    /// </summary>
-    public static async Task<TaskResult<User>> InitializeUser(string token)
-    {
-        // Store token 
-        _token = token;
-
-        if (Http.DefaultRequestHeaders.Contains("authorization"))
-        {
-            Http.DefaultRequestHeaders.Remove("authorization");
-        }
-
-        Http.DefaultRequestHeaders.Add("authorization", Token);
-
-        var response = await GetJsonAsync<User>($"api/user/self");
-
-        if (response is null)
-            return new TaskResult<User>(false, "Failed to get user.");
-
-        // Set reference to self user
-        Self = response;
-
-        Console.WriteLine($"Initialized user {Self.Name} ({Self.Id})");
-
-        if (OnLogin != null)
-            await OnLogin?.Invoke();
-
-        await LoadJoinedPlanetsAsync();
-
-        return new TaskResult<User>(true, "Success", Self);
-    }
-
-    /// <summary>
-    /// Logs in and prepares the bot's client for use
-    /// </summary>
-    public static async Task<TaskResult<User>> InitializeBot(string email, string password, HttpClient http = null)
-    {
-        SetHttpClient(http is not null ? http : new HttpClient()
-        {
-            BaseAddress = new Uri("https://valour.gg/")
-        });
-
-        var tokenResult = await GetToken(email, password);
-
-        if (!tokenResult.Success) 
-            return new TaskResult<User>(false, tokenResult.Message);
-
-        var response = await PostAsyncWithResponse<User>($"api/user/withtoken", Token);
-
-        if (!response.Success)
-            return response;
-
-        await InitializeSignalR("https://valour.gg" + "/planethub");
-
-        // Set reference to self user
-        Self = response.Data;
-
-        // Add auth header so we never have to do that again
-        Http.DefaultRequestHeaders.Add("authorization", Token);
-
-        Console.WriteLine($"Initialized user {Self.Name} ({Self.Id})");
-
-        if (OnLogin != null)
-            await OnLogin?.Invoke();
-
-        await JoinAllChannelsAsync();
-
-        return new TaskResult<User>(true, "Success", Self);
-    }
-
-    /// <summary>
-    /// Should only be run during initialization of bots!
-    /// </summary>
-    public static async Task JoinAllChannelsAsync()
-    {
-        var planets = await GetJsonAsync<List<Planet>>("api/user/self/planets");
-
-        // Add to cache
-        foreach (var planet in planets)
-        {
-            await ValourCache.Put(planet.Id, planet);
-
-            OpenPlanet(planet);
-
-            var channels = await planet.GetChannelsAsync();
-
-            channels.ForEach(async x => await OpenChannel(x));
-        }
-
-        JoinedPlanets = planets;
-
-        _joinedPlanetIds = JoinedPlanets.Select(x => x.Id).ToList();
-
-        if (OnJoinedPlanetsUpdate != null)
-            await OnJoinedPlanetsUpdate?.Invoke();
-    }
-
-    /// <summary>
-    /// Should only be run during initialization!
-    /// </summary>
-    public static async Task LoadJoinedPlanetsAsync()
-    {
-        var planets = await GetJsonAsync<List<Planet>>($"api/user/self/planets");
-
-        // Add to cache
-        foreach (var planet in planets)
-            await ValourCache.Put(planet.Id, planet);
-
-        JoinedPlanets = planets;
-
-        _joinedPlanetIds = JoinedPlanets.Select(x => x.Id).ToList();
-
-        if (OnJoinedPlanetsUpdate != null)
-            await OnJoinedPlanetsUpdate?.Invoke();
-    }
-
-    /// <summary>
-    /// Refreshes the user's joined planet list from the server
-    /// </summary>
-    public static async Task RefreshJoinedPlanetsAsync()
-    {
-        var planetIds = await GetJsonAsync<List<long>>($"api/user/self/planetIds");
-
-        if (planetIds is null)
-            return;
-
-        JoinedPlanets.Clear();
-
-        foreach (var id in planetIds)
-        {
-            JoinedPlanets.Add(await Planet.FindAsync(id));
-        }
-
-        await OnJoinedPlanetsUpdate?.Invoke();
-    }
-
-    #endregion
-
-    #region SignalR
-
-    private static async Task ConnectSignalRHub(string hub_url)
-    {
-        Console.WriteLine("Connecting to Planet Hub");
-        Console.WriteLine(hub_url);
-
-        HubConnection = new HubConnectionBuilder()
-            .WithUrl(hub_url)
-            .WithAutomaticReconnect()
-            .ConfigureLogging(logging =>
-            {
-                //logging.AddConsole();
-                //logging.SetMinimumLevel(LogLevel.Trace);
-            })
-            .Build();
-
-        //hubConnection.KeepAliveInterval = TimeSpan.FromSeconds(30);
-        HubConnection.Closed += OnClosed;
-        HubConnection.Reconnected += OnReconnect;
-
-        await HubConnection.StartAsync();
-
-        HookSignalREvents();
-    }
-
-    private static void HookSignalREvents()
-    {
-<<<<<<< HEAD
-        HubConnection.On<PlanetMessage>("Relay", MessageRecieved);
-        HubConnection.On<PlanetMessage>("DeleteMessage", MessageDeleted);
-
-        HubConnection.On<Planet, int>($"{nameof(Planet)}-Update", async (i, d) => await UpdateItem(i, d));
-        HubConnection.On<Planet>     ($"{nameof(Planet)}-Delete", DeleteItem);
-
-        HubConnection.On<PlanetChatChannel, int>($"{nameof(PlanetChatChannel)}-Update", (i, d) => UpdateItem(i, d));
-        HubConnection.On<PlanetChatChannel>     ($"{nameof(PlanetChatChannel)}-Delete", DeleteItem);
-
-        HubConnection.On<PlanetCategoryChannel, int> ($"{nameof(PlanetCategoryChannel)}-Update", (i, d) => UpdateItem(i, d));
-        HubConnection.On<PlanetCategoryChannel>      ($"{nameof(PlanetCategoryChannel)}-Delete", DeleteItem);
-
-        HubConnection.On<PlanetRole, int>($"{nameof(PlanetRole)}-Update", (i, d) => UpdateItem(i, d));
-        HubConnection.On<PlanetRole>     ($"{nameof(PlanetRole)}-Delete", DeleteItem);
-
-        HubConnection.On<PlanetMember, int>($"{nameof(PlanetMember)}-Update", (i, d) => UpdateItem(i, d));
-        HubConnection.On<PlanetMember>     ($"{nameof(PlanetMember)}-Delete", DeleteItem);
-
-        HubConnection.On<PlanetRoleMember, int>($"{nameof(PlanetRoleMember)}-Update", (i, d) => UpdateItem(i, d));
-        HubConnection.On<PlanetRoleMember>($"{nameof(PlanetRoleMember)}-Delete", DeleteItem);
-
-        HubConnection.On<PermissionsNode, int>($"{nameof(PermissionsNode)}-Update", (i, d) => UpdateItem(i, d));
-        HubConnection.On<PermissionsNode>     ($"{nameof(PermissionsNode)}-Delete", DeleteItem);
-
-        HubConnection.On<PlanetInvite, int>($"{nameof(PlanetInvite)}-Update", (i, d) => UpdateItem(i, d));
-        HubConnection.On<PlanetInvite>     ($"{nameof(PlanetInvite)}-Delete", DeleteItem);
-
-        HubConnection.On<User, int>($"{nameof(User)}-Update", (i, d) => UpdateItem(i, d));
-        HubConnection.On<User>     ($"{nameof(User)}-Delete", DeleteItem);
-=======
-        // For every single item...
-        foreach (var type in Assembly.GetAssembly(typeof(Item)).GetTypes()
-            .Where(x => x.IsClass && !x.IsAbstract && x.IsSubclassOf(typeof(Item))))
-        {
-            Console.WriteLine(type.Name);
-
-            // Register events
-
-            HubConnection.On($"{type.Name}-Update", new Type[] { type, typeof(int) }, i => UpdateItem((dynamic)i[0], (int)i[1]));
-            HubConnection.On($"{type.Name}-Delete", new Type[] { type }, i => DeleteItem((Item)i[0]));
-        }
-
-        HubConnection.On<PlanetMessage>("Relay", MessageRecieved);
-        HubConnection.On<PlanetMessage>("DeleteMessage", MessageDeleted);
->>>>>>> 9c541731
-    }
-
-    /// <summary>
-    /// Forces SignalR to refresh the underlying connection
-    /// </summary>
-    public static async Task ForceRefresh()
-    {
-        Console.WriteLine("Forcing SignalR refresh.");
-
-        if (HubConnection.State == HubConnectionState.Disconnected)
-        {
-            Console.WriteLine("Disconnected.");
-            await Reconnect();
-        }
-    }
-
-    /// <summary>
-    /// Reconnects the SignalR connection
-    /// </summary>
-    public static async Task Reconnect()
-    {
-        // Reconnect
-        await HubConnection.StartAsync();
-        Console.WriteLine("Reconnecting to Planet Hub");
-
-        await OnReconnect("");
-    }
-
-    /// <summary>
-    /// Attempt to recover the connection if it is lost
-    /// </summary>
-    public static async Task OnClosed(Exception e)
-    {
-        // Ensure disconnect was not on purpose
-        if (e != null)
-        {
-            Console.WriteLine("## A Breaking SignalR Error Has Occured");
-            Console.WriteLine("Exception: " + e.Message);
-            Console.WriteLine("Stacktrace: " + e.StackTrace);
-
-            await Reconnect();
-        }
-        else
-        {
-            Console.WriteLine("SignalR has closed without error.");
-
-            await Reconnect();
-        }
-    }
-
-    /// <summary>
-    /// Run when SignalR reconnects
-    /// </summary>
-    public static async Task OnReconnect(string data)
-    {
-        Console.WriteLine("SignalR has reconnected: ");
-        Console.WriteLine(data);
-
-        await HandleReconnect();
-    }
-
-    /// <summary>
-    /// Reconnects to SignalR systems when reconnected
-    /// </summary>
-    public static async Task HandleReconnect()
-    {
-        foreach (var planet in OpenPlanets)
-        {
-            await HubConnection.SendAsync("JoinPlanet", planet.Id, Token);
-            Console.WriteLine($"Rejoined SignalR group for planet {planet.Id}");
-        }
-
-        foreach (var channel in OpenChannels)
-        {
-            await HubConnection.SendAsync("JoinChannel", channel.Id, Token);
-            Console.WriteLine($"Rejoined SignalR group for channel {channel.Id}");
-        }
-    }
-
-    #endregion
-
-    #region HTTP Helpers
-
-    /// <summary>
-    /// Gets a json resource from the given uri and deserializes it
-    /// </summary>
-    public static async Task<T> GetJsonAsync<T>(string uri)
-    {
-        var response = await Http.GetAsync(uri, HttpCompletionOption.ResponseHeadersRead);
-
-        T result = default(T);
-
-        if (!response.IsSuccessStatusCode)
-        {
-            var message = await response.Content.ReadAsStringAsync();
-
-            // This means the null is expected
-            if (message == "null"){
-                return default(T);
-            }
-
-            Console.WriteLine("-----------------------------------------\n" +
-                              "Failed GET response for the following:\n" +
-                              $"[{uri}]\n" +
-                              $"Code: {response.StatusCode}\n" +
-                              $"Message: {message}\n" +
-                              $"-----------------------------------------");
-
-            Console.WriteLine(Environment.StackTrace);
-        }
-        else
-        {
-            result = await JsonSerializer.DeserializeAsync<T>(await response.Content.ReadAsStreamAsync(), DefaultJsonOptions);
-        }
-
-        return result;
-    }
-
-    /// <summary>
-    /// Gets a json resource from the given uri and deserializes it
-    /// </summary>
-    public static async Task<string> GetAsync(string uri)
-    {
-        var response = await Http.GetAsync(uri, HttpCompletionOption.ResponseHeadersRead);
-
-        if (!response.IsSuccessStatusCode)
-        {
-            var message = await response.Content.ReadAsStringAsync();
-
-            // This means the null is expected
-            if (message == "null")
-            {
-                return null;
-            }
-
-            Console.WriteLine("-----------------------------------------\n" +
-                              "Failed GET response for the following:\n" +
-                              $"[{uri}]\n" +
-                              $"Code: {response.StatusCode}\n" +
-                              $"Message: {message}\n" +
-                              $"-----------------------------------------");
-
-            Console.WriteLine(Environment.StackTrace);
-
-            return null;
-        }
-        else
-        {
-            return await response.Content.ReadAsStringAsync();
-        }
-    }
-
-    /// <summary>
-    /// Puts a string resource in the specified uri and returns the response message
-    /// </summary>
-    public static async Task<TaskResult> PutAsync(string uri, string content)
-    {
-        StringContent stringContent = new StringContent(content);
-
-        var response = await Http.PutAsync(uri, stringContent);
-
-        TaskResult result = new()
-        {
-            Message = await response.Content.ReadAsStringAsync(),
-            Success = response.IsSuccessStatusCode
-        };
-
-        if (!result.Success)
-        {
-            Console.WriteLine("-----------------------------------------\n" +
-                              "Failed PUT response for the following:\n" +
-                              $"[{uri}]\n" +
-                              $"Code: {response.StatusCode}\n" +
-                              $"Message: {await response.Content.ReadAsStringAsync()}\n" +
-                              $"-----------------------------------------");
-
-            Console.WriteLine(Environment.StackTrace);
-        }
-
-        return result;
-    }
-
-    /// <summary>
-    /// Puts a json resource in the specified uri and returns the response message
-    /// </summary>
-    public static async Task<TaskResult> PutAsync(string uri, object content)
-    {
-        JsonContent jsonContent = JsonContent.Create(content);
-
-        var response = await Http.PutAsync(uri, jsonContent);
-
-        TaskResult result = new()
-        {
-            Message = await response.Content.ReadAsStringAsync(),
-            Success = response.IsSuccessStatusCode
-        };
-
-        if (!result.Success)
-        {
-            Console.WriteLine("-----------------------------------------\n" +
-                              "Failed PUT response for the following:\n" +
-                              $"[{uri}]\n" +
-                              $"Code: {response.StatusCode}\n" +
-                              $"Message: {await response.Content.ReadAsStringAsync()}\n" +
-                              $"-----------------------------------------");
-
-            Console.WriteLine(Environment.StackTrace);
-        }
-
-        return result;
-    }
-
-    /// <summary>
-    /// Puts a json resource in the specified uri and returns the response message
-    /// </summary>
-    public static async Task<TaskResult<T>> PutAsyncWithResponse<T>(string uri, object content)
-    {
-        JsonContent jsonContent = JsonContent.Create(content);
-
-        var response = await Http.PutAsync(uri, jsonContent);
-
-        TaskResult<T> result = new()
-        {
-            Success = response.IsSuccessStatusCode
-        };
-
-        if (!result.Success)
-        {
-            Console.WriteLine("-----------------------------------------\n" +
-                              "Failed PUT response for the following:\n" +
-                              $"[{uri}]\n" +
-                              $"Code: {response.StatusCode}\n" +
-                              $"Message: {await response.Content.ReadAsStringAsync()}\n" +
-                              $"-----------------------------------------");
-
-            Console.WriteLine(Environment.StackTrace);
-        }
-        else
-        {
-            if (typeof(T) == typeof(string))
-                result.Data = (T)(object)(await response.Content.ReadAsStringAsync());
-            else
-                result.Data = await JsonSerializer.DeserializeAsync<T>(await response.Content.ReadAsStreamAsync(), DefaultJsonOptions);
-        }
-
-        return result;
-    }
-
-    /// <summary>
-    /// Posts a json resource in the specified uri and returns the response message
-    /// </summary>
-    public static async Task<TaskResult> PostAsync(string uri, string content)
-    {
-        StringContent stringContent = null;
-
-        if (content != null)
-            stringContent = new StringContent(content);
-
-        var response = await Http.PostAsync(uri, stringContent);
-
-        TaskResult result = new()
-        {
-            Message = await response.Content.ReadAsStringAsync(),
-            Success = response.IsSuccessStatusCode
-        };
-
-        if (!result.Success)
-        {
-            Console.WriteLine("-----------------------------------------\n" +
-                              "Failed POST response for the following:\n" +
-                              $"[{uri}]\n" +
-                              $"Code: {response.StatusCode}\n" +
-                              $"Message: {await response.Content.ReadAsStringAsync()}\n" +
-                              $"-----------------------------------------");
-
-            Console.WriteLine(Environment.StackTrace);
-        }
-
-        return result;
-    }
-
-    /// <summary>
-    /// Posts a json resource in the specified uri and returns the response message
-    /// </summary>
-    public static async Task<TaskResult> PostAsync(string uri, object content)
-    {
-        JsonContent jsonContent = JsonContent.Create(content);
-
-        var response = await Http.PostAsync(uri, jsonContent);
-
-        TaskResult result = new()
-        {
-            Message = await response.Content.ReadAsStringAsync(),
-            Success = response.IsSuccessStatusCode
-        };
-
-        if (!result.Success)
-        {
-            Console.WriteLine("-----------------------------------------\n" +
-                              "Failed POST response for the following:\n" +
-                              $"[{uri}]\n" +
-                              $"Code: {response.StatusCode}\n" +
-                              $"Message: {await response.Content.ReadAsStringAsync()}\n" +
-                              $"-----------------------------------------");
-
-            Console.WriteLine(Environment.StackTrace);
-        }
-
-        return result;
-    }
-
-    /// <summary>
-    /// Posts a json resource in the specified uri and returns the response message
-    /// </summary>
-    public static async Task<TaskResult<T>> PostAsyncWithResponse<T>(string uri, string content)
-    {
-        StringContent jsonContent = new StringContent((string)content);
-
-        var response = await Http.PostAsync(uri, jsonContent);
-
-        TaskResult<T> result = new TaskResult<T>()
-        {
-            Success = response.IsSuccessStatusCode
-        };
-
-        if (!result.Success)
-        {
-            Console.WriteLine("-----------------------------------------\n" +
-                              "Failed POST response for the following:\n" +
-                              $"[{uri}]\n" +
-                              $"Code: {response.StatusCode}\n" +
-                              $"Message: {await response.Content.ReadAsStringAsync()}\n" +
-                              $"-----------------------------------------");
-
-            Console.WriteLine(Environment.StackTrace);
-        }
-        else
-        {
-            if (typeof(T) == typeof(string))
-                result.Data = (T)(object)(await response.Content.ReadAsStringAsync());
-            else
-                result.Data = await JsonSerializer.DeserializeAsync<T>(await response.Content.ReadAsStreamAsync(), DefaultJsonOptions);
-        }
-
-        return result;
-    }
-
-    /// <summary>
-    /// Posts a json resource in the specified uri and returns the response message
-    /// </summary>
-    public static async Task<TaskResult<T>> PostAsyncWithResponse<T>(string uri)
-    {
-        var response = await Http.PostAsync(uri, null);
-
-        TaskResult<T> result = new TaskResult<T>()
-        {
-            Success = response.IsSuccessStatusCode
-        };
-
-        if (!result.Success)
-        {
-            Console.WriteLine("-----------------------------------------\n" +
-                              "Failed POST response for the following:\n" +
-                              $"[{uri}]\n" +
-                              $"Code: {response.StatusCode}\n" +
-                              $"Message: {await response.Content.ReadAsStringAsync()}\n" +
-                              $"-----------------------------------------");
-
-            Console.WriteLine(Environment.StackTrace);
-        }
-        else
-        {
-            if (typeof(T) == typeof(string))
-                result.Data = (T)(object)(await response.Content.ReadAsStringAsync());
-            else
-                result.Data = await JsonSerializer.DeserializeAsync<T>(await response.Content.ReadAsStreamAsync(), DefaultJsonOptions);
-        }
-
-        return result;
-    }
-
-    /// <summary>
-    /// Posts a multipart resource in the specified uri and returns the response message
-    /// </summary>
-    public static async Task<TaskResult<T>> PostAsyncWithResponse<T>(string uri, MultipartFormDataContent content)
-    {
-        var response = await Http.PostAsync(uri, content);
-
-        TaskResult<T> result = new TaskResult<T>()
-        {
-            Success = response.IsSuccessStatusCode
-        };
-
-        if (!result.Success)
-        {
-            Console.WriteLine("-----------------------------------------\n" +
-                              "Failed POST response for the following:\n" +
-                              $"[{uri}]\n" +
-                              $"Code: {response.StatusCode}\n" +
-                              $"Message: {await response.Content.ReadAsStringAsync()}\n" +
-                              $"-----------------------------------------");
-
-            Console.WriteLine(Environment.StackTrace);
-        }
-        else
-        {
-            if (typeof(T) == typeof(string))
-                result.Data = (T)(object)(await response.Content.ReadAsStringAsync());
-            else
-                result.Data = await JsonSerializer.DeserializeAsync<T>(await response.Content.ReadAsStreamAsync(), DefaultJsonOptions);
-        }
-
-        return result;
-    }
-
-
-    /// <summary>
-    /// Posts a json resource in the specified uri and returns the response message
-    /// </summary>
-    public static async Task<TaskResult<T>> PostAsyncWithResponse<T>(string uri, object content)
-    {
-        JsonContent jsonContent = JsonContent.Create(content);
-
-        var response = await Http.PostAsync(uri, jsonContent);
-
-        TaskResult<T> result = new TaskResult<T>()
-        {
-            Success = response.IsSuccessStatusCode
-        };
-
-        if (!result.Success)
-        {
-            Console.WriteLine("-----------------------------------------\n" +
-                              "Failed POST response for the following:\n" +
-                              $"[{uri}]\n" +
-                              $"Code: {response.StatusCode}\n" +
-                              $"Message: {await response.Content.ReadAsStringAsync()}\n" +
-                              $"-----------------------------------------");
-
-            Console.WriteLine(Environment.StackTrace);
-        }
-        else
-        {
-            if (typeof(T) == typeof(string))
-                result.Data = (T)(object)(await response.Content.ReadAsStringAsync());
-            else
-            {
-                result.Data = await JsonSerializer.DeserializeAsync<T>(await response.Content.ReadAsStreamAsync(), DefaultJsonOptions);
-                Console.WriteLine(result.Data is null);
-            }
-        }
-
-        return result;
-    }
-
-    /// <summary>
-    /// Deletes a resource in the specified uri and returns the response message
-    /// </summary>
-    public static async Task<TaskResult> DeleteAsync(string uri)
-    {
-        var response = await Http.DeleteAsync(uri);
-
-        TaskResult result = new()
-        {
-            Message = await response.Content.ReadAsStringAsync(),
-            Success = response.IsSuccessStatusCode
-        };
-
-        if (!result.Success)
-        {
-            Console.WriteLine("-----------------------------------------\n" +
-                              "Failed DELETE response for the following:\n" +
-                              $"[{uri}]\n" +
-                              $"Code: {response.StatusCode}\n" +
-                              $"Message: {await response.Content.ReadAsStringAsync()}\n" +
-                              $"-----------------------------------------");
-
-            Console.WriteLine(Environment.StackTrace);
-        }
-
-        return result;
-    }
-
-    #endregion
-}
+using Microsoft.AspNetCore.SignalR.Client;
+using System.Net.Http.Json;
+using System.Text.Json;
+using Valour.Api.Extensions;
+using Valour.Api.Items;
+using Valour.Api.Items.Planets;
+using Valour.Api.Items.Planets.Channels;
+using Valour.Api.Items.Planets.Members;
+using Valour.Api.Items.Users;
+using Valour.Api.Items.Messages;
+using Valour.Shared;
+using Valour.Shared.Items;
+using Microsoft.Extensions.Logging;
+using System.Diagnostics;
+using Valour.Api.Items.Authorization;
+using Valour.Shared.Items.Users;
+using System.Reflection;
+
+namespace Valour.Api.Client;
+
+/*  Valour - A free and secure chat client
+ *  Copyright (C) 2021 Vooper Media LLC
+ *  This program is subject to the GNU Affero General Public license
+ *  A copy of the license should be included - if not, see <http://www.gnu.org/licenses/>
+ */
+
+public static class ValourClient
+{
+    /// <summary>
+    /// The user for this client instance
+    /// </summary>
+    public static User Self { get; set; }
+
+    /// <summary>
+    /// The token for this client instance
+    /// </summary>
+    public static string Token => _token;
+
+    /// <summary>
+    /// The internal token for this client
+    /// </summary>
+    private static string _token;
+
+    /// <summary>
+    /// The planets this client has joined
+    /// </summary>
+    public static List<Planet> JoinedPlanets;
+
+    /// <summary>
+    /// The IDs of the client's joined planets
+    /// </summary>
+    private static List<long> _joinedPlanetIds;
+
+    /// <summary>
+    /// The HttpClient to be used for connections
+    /// </summary>
+    public static HttpClient Http => _httpClient;
+
+    /// <summary>
+    /// The internal HttpClient
+    /// </summary>
+    private static HttpClient _httpClient;
+
+    /// <summary>
+    /// True if the client is logged in
+    /// </summary>
+    public static bool IsLoggedIn => Self != null;
+
+    /// <summary>
+    /// True if SignalR has hooked events
+    /// </summary>
+    public static bool SignalREventsHooked { get; private set; }
+
+    /// <summary>
+    /// Hub connection for SignalR client
+    /// </summary>
+    public static HubConnection HubConnection { get; private set; }
+
+    /// <summary>
+    /// Currently opened planets
+    /// </summary>
+    public static List<Planet> OpenPlanets { get; private set; }
+
+    /// <summary>
+    /// Currently opened channels
+    /// </summary>
+    public static List<PlanetChatChannel> OpenChannels { get; private set; }
+
+    /// <summary>
+    /// The primary node this client is connected to
+    /// </summary>
+    public static string PrimaryNode { get; set; }
+
+    /// <summary>
+    /// The address of the primary node
+    /// </summary>
+    public static string PrimaryNodeAddress { get; set; }
+
+    #region Event Fields
+
+    /// <summary>
+    /// Run when SignalR opens a planet
+    /// </summary>
+    public static event Func<Planet, Task> OnPlanetOpen;
+
+    /// <summary>
+    /// Run when SignalR closes a planet
+    /// </summary>
+    public static event Func<Planet, Task> OnPlanetClose;
+
+    /// <summary>
+    /// Run when SignalR opens a channel
+    /// </summary>
+    public static event Func<PlanetChatChannel, Task> OnChannelOpen;
+
+    /// <summary>
+    /// Run when SignalR closes a channel
+    /// </summary>
+    public static event Func<PlanetChatChannel, Task> OnChannelClose;
+
+    /// <summary>
+    /// Run when a message is recieved
+    /// </summary>
+    public static event Func<PlanetMessage, Task> OnMessageRecieved;
+
+    /// <summary>
+    /// Run when a planet is deleted
+    /// </summary>
+    public static event Func<PlanetMessage, Task> OnMessageDeleted;
+
+    /// <summary>
+    /// Run when the user logs in
+    /// </summary>
+    public static event Func<Task> OnLogin;
+
+    public static event Func<Task> OnJoinedPlanetsUpdate;
+
+    public static readonly JsonSerializerOptions DefaultJsonOptions = new JsonSerializerOptions()
+    {
+        PropertyNameCaseInsensitive = true
+    };
+
+    #endregion
+
+    static ValourClient()
+    {
+        
+
+
+        // Add victor dummy member
+#pragma warning disable CS4014 // Because this call is not awaited, execution of the current method continues before the call is completed
+        ValourCache.Put(long.MaxValue, new PlanetMember()
+        {
+            Nickname = "Victor",
+            Id = long.MaxValue,
+            MemberPfp = "/media/victor-cyan.png"
+        });
+#pragma warning restore CS4014 // Because this call is not awaited, execution of the current method continues before the call is completed
+
+        OpenPlanets = new List<Planet>();
+        OpenChannels = new List<PlanetChatChannel>();
+        JoinedPlanets = new List<Planet>();
+
+        // Hook top level events
+        HookPlanetEvents();
+    }
+
+    /// <summary>
+    /// Sets the HTTP client
+    /// </summary>
+    public static void SetHttpClient(HttpClient client) => _httpClient = client;
+
+    /// <summary>
+    /// Returns the member for this client's user given a planet
+    /// </summary>
+    public static async Task<PlanetMember> GetSelfMember(Planet planet, bool force_refresh = false) =>
+        await GetSelfMember(planet.Id, force_refresh);
+
+    /// <summary>
+    /// Returns the member for this client's user given a planet id
+    /// </summary>
+    public static async Task<PlanetMember> GetSelfMember(long planetId, bool force_refresh = false) =>
+        await PlanetMember.FindAsyncByUser(Self.Id, planetId, force_refresh);
+
+    /// <summary>
+    /// Sends a message
+    /// </summary>
+    public static async Task<TaskResult> SendMessage(PlanetMessage message)
+    {
+        var response = await PostAsync($"api/planet/{message.PlanetId}/{nameof(PlanetChatChannel)}/{message.ChannelId}/messages", message);
+
+        Console.WriteLine("Message post: " + response.Message);
+
+        return response;
+    }
+
+    #region SignalR Groups
+
+    /// <summary>
+    /// Returns if the given planet is open
+    /// </summary>
+    public static bool IsPlanetOpen(Planet planet) =>
+        OpenPlanets.Any(x => x.Id == planet.Id);
+
+    /// <summary>
+    /// Returns if the channel is open
+    /// </summary>
+    public static bool IsChannelOpen(PlanetChatChannel channel) =>
+        OpenChannels.Any(x => x.Id == channel.Id);
+
+    /// <summary>
+    /// Opens a SignalR connection to a planet
+    /// </summary>
+    public static async Task OpenPlanet(Planet planet)
+    {
+        // Cannot open null
+        if (planet == null)
+            return;
+
+        // Already open
+        if (OpenPlanets.Contains(planet))
+            return;
+
+        // Mark as opened
+        OpenPlanets.Add(planet);
+
+        Console.WriteLine($"Opening planet {planet.Name} ({planet.Id})");
+
+        Stopwatch sw = new Stopwatch();
+
+        sw.Start();
+
+        List<Task> tasks = new();
+
+        // Load roles early for cached speed
+        await planet.LoadRolesAsync();
+
+        // Load member data early for the same reason (speed)
+        tasks.Add(planet.LoadMemberDataAsync());
+
+        // Joins SignalR group
+        tasks.Add(HubConnection.SendAsync("JoinPlanet", planet.Id, Token));
+
+        // Load channels and categories
+        tasks.Add(planet.LoadChannelsAsync());
+        tasks.Add(planet.LoadCategoriesAsync());
+
+        // requesting/loading the data does not require data from other requests/types
+        // so just await them all, instead of one by one
+        await Task.WhenAll(tasks);
+
+        sw.Stop();
+
+        Console.WriteLine($"Time to open this Planet: {sw.ElapsedMilliseconds}ms");
+
+        // Log success
+        Console.WriteLine($"Joined SignalR group for planet {planet.Name} ({planet.Id})");
+
+        if (OnPlanetOpen is not null)
+        {
+            Console.WriteLine($"Invoking Open Planet event for {planet.Name} ({planet.Id})");
+            await OnPlanetOpen.Invoke(planet);
+        }
+    }
+
+    /// <summary>
+    /// Closes a SignalR connection to a planet
+    /// </summary>
+    public static async Task ClosePlanet(Planet planet)
+    {
+        // Already closed
+        if (!OpenPlanets.Contains(planet))
+            return;
+
+        // Close connection
+        await HubConnection.SendAsync("LeavePlanet", planet.Id);
+
+        // Remove from list
+        OpenPlanets.Remove(planet);
+
+        Console.WriteLine($"Left SignalR group for planet {planet.Name} ({planet.Id})");
+
+        // Invoke event
+        if (OnPlanetClose is not null)
+        {
+            Console.WriteLine($"Invoking close planet event for {planet.Name} ({planet.Id})");
+            await OnPlanetClose.Invoke(planet);
+        }
+    }
+
+    /// <summary>
+    /// Opens a SignalR connection to a channel
+    /// </summary>
+    public static async Task OpenChannel(PlanetChatChannel channel)
+    {
+        // Already opened
+        if (OpenChannels.Contains(channel))
+            return;
+
+        var planet = await channel.GetPlanetAsync();
+
+        // Ensure planet is opened
+        await OpenPlanet(planet);
+
+        // Join channel SignalR group
+        await HubConnection.SendAsync("JoinChannel", channel.Id, Token); 
+
+        // Add to open set
+        OpenChannels.Add(channel);
+
+        Console.WriteLine($"Joined SignalR group for channel {channel.Name} ({channel.Id})");
+
+        if (OnChannelOpen is not null)
+            await OnChannelOpen.Invoke(channel);
+    }
+
+    /// <summary>
+    /// Closes a SignalR connection to a channel
+    /// </summary>
+    public static async Task CloseChannel(PlanetChatChannel channel)
+    {
+        // Not opened
+        if (!OpenChannels.Contains(channel))
+            return;
+
+        // Leaves channel SignalR group
+        await HubConnection.SendAsync("LeaveChannel", channel.Id);
+
+        // Remove from open set
+        OpenChannels.Remove(channel);
+
+        Console.WriteLine($"Left SignalR group for channel {channel.Name} ({channel.Id})");
+
+        if (OnChannelClose is not null)
+            await OnChannelClose.Invoke(channel);
+    }
+
+    #endregion
+
+    #region SignalR Events
+
+    /// <summary>
+    /// Updates an item's properties
+    /// </summary>
+    public static async Task UpdateItem<T>(T updated, int flags, bool skipEvent = false) where T : Item
+    {
+        // printing to console is SLOW, only turn on for debugging reasons
+        //Console.WriteLine("Update for " + updated.Id + ",  skipEvent is " + skipEvent);
+
+        var local = ValourCache.Get<T>(updated.Id);
+
+        if (local != null)
+            updated.CopyAllTo(local);
+
+        if (!skipEvent)
+        {
+            if (local != null) {
+                await local.InvokeUpdatedEventAsync(flags);
+                await ItemObserver<T>.InvokeAnyUpdated(local, false, flags);
+            }
+            else {
+                await updated.AddToCache();
+                await ItemObserver<T>.InvokeAnyUpdated(updated, true, flags);
+            }
+
+            // printing to console is SLOW, only turn on for debugging reasons
+            //Console.WriteLine("Invoked update events for " + updated.Id);
+        }
+    }
+
+    /// <summary>
+    /// Updates an item's properties
+    /// </summary>
+    public static async Task DeleteItem<T>(T item) where T : Item
+    {
+        var local = ValourCache.Get<T>(item.Id);
+
+        ValourCache.Remove<T>(item.Id);
+
+        // Invoke specific item deleted
+        await item.InvokeDeletedEventAsync();
+
+        // Invoke static "any" delete
+        await ItemObserver<T>.InvokeAnyDeleted(local);
+    }
+
+    /// <summary>
+    /// Ran when a message is recieved
+    /// </summary>
+    private static async Task MessageRecieved(PlanetMessage message)
+    {
+        await OnMessageRecieved?.Invoke(message);
+    }
+
+    private static async Task MessageDeleted(PlanetMessage message)
+    {
+        await OnMessageDeleted?.Invoke(message);
+    }
+
+    #endregion
+
+    #region Planet Event Handling
+
+    private static void HookPlanetEvents()
+    {
+        ItemObserver<PlanetChatChannel>.OnAnyUpdated += OnChannelUpdated;
+        ItemObserver<PlanetChatChannel>.OnAnyDeleted += OnChannelDeleted;
+
+        ItemObserver<PlanetCategoryChannel>.OnAnyUpdated += OnCategoryUpdated;
+        ItemObserver<PlanetCategoryChannel>.OnAnyDeleted += OnCategoryDeleted;
+
+        ItemObserver<PlanetRole>.OnAnyUpdated += OnRoleUpdated;
+        ItemObserver<PlanetRole>.OnAnyDeleted += OnRoleDeleted;
+
+        ItemObserver<PlanetRoleMember>.OnAnyUpdated += OnMemberRoleUpdated;
+        ItemObserver<PlanetRoleMember>.OnAnyDeleted += OnMemberRoleDeleted;
+    }
+
+    private static async Task OnMemberRoleUpdated(PlanetRoleMember rolemember, int flags)
+    {
+        var planet = await Planet.FindAsync(rolemember.PlanetId);
+
+        if (planet is not null)
+        {
+            var member = await PlanetMember.FindAsync(rolemember.MemberId, rolemember.PlanetId);
+            if (!await member.HasRoleAsync(rolemember.RoleId))
+            {
+                var roleids = (await member.GetRolesAsync()).Select(x => x.Id).ToList();
+                roleids.Add(rolemember.RoleId);
+                await member.SetLocalRoleIds(roleids);
+            }
+            await ItemObserver<PlanetMember>.InvokeAnyUpdated(member, PlanetMember.FLAG_UPDATE_ROLES);
+            await member.InvokeUpdatedEventAsync(PlanetMember.FLAG_UPDATE_ROLES);
+        }
+    }
+
+    private static async Task OnMemberRoleDeleted(PlanetRoleMember rolemember)
+    {
+        var planet = await Planet.FindAsync(rolemember.PlanetId);
+
+        if (planet is not null)
+        {
+            var member = await PlanetMember.FindAsync(rolemember.MemberId, rolemember.PlanetId);
+            if (await member.HasRoleAsync(rolemember.RoleId))
+            {
+                var roleids = (await member.GetRolesAsync()).Select(x => x.Id).ToList();
+                Console.WriteLine(roleids);
+                roleids.Remove(rolemember.RoleId);
+                Console.WriteLine(roleids);
+                await member.SetLocalRoleIds(roleids);
+            }
+            await ItemObserver<PlanetMember>.InvokeAnyUpdated(member, PlanetMember.FLAG_UPDATE_ROLES);
+            await member.InvokeDeletedEventAsync();
+        }
+    }
+
+    private static async Task OnChannelUpdated(PlanetChatChannel channel, int flags)
+    {
+        var planet = await Planet.FindAsync(channel.PlanetId);
+
+        if (planet is not null)
+            await planet.NotifyUpdateChannel(channel);
+    }
+
+    private static async Task OnCategoryUpdated(PlanetCategoryChannel category, int flags)
+    {
+        var planet = await Planet.FindAsync(category.PlanetId);
+
+        if (planet is not null)
+            await planet.NotifyUpdateCategory(category);
+    }
+
+    private static async Task OnRoleUpdated(PlanetRole role, int flags)
+    {
+        var planet = await Planet.FindAsync(role.PlanetId);
+
+        if (planet is not null)
+            await planet.NotifyUpdateRole(role);
+    }
+
+    private static async Task OnChannelDeleted(PlanetChatChannel channel)
+    {
+        var planet = await Planet.FindAsync(channel.PlanetId);
+
+        if (planet is not null)
+            await planet.NotifyDeleteChannel(channel);
+    }
+
+    private static async Task OnCategoryDeleted(PlanetCategoryChannel category)
+    {
+        var planet = await Planet.FindAsync(category.PlanetId);
+
+        if (planet is not null)
+            await planet.NotifyDeleteCategory(category);
+    }
+
+    private static async Task OnRoleDeleted(PlanetRole role)
+    {
+        var planet = await Planet.FindAsync(role.PlanetId);
+
+        if (planet is not null)
+            await planet.NotifyDeleteRole(role);
+    }
+
+    #endregion
+
+    #region Initialization
+
+    /// <summary>
+    /// Connects to SignalR hub
+    /// </summary>
+    public static async Task InitializeSignalR(string hub_uri = "https://valour.gg/planethub")
+    {
+        await ConnectSignalRHub(hub_uri);
+    }
+
+    /// <summary>
+    /// Gets the Token for the client
+    /// </summary>
+    public static async Task<TaskResult<string>> GetToken(string email, string password)
+    {
+        TokenRequest request = new()
+        {
+            Email = email,
+            Password = password
+        };
+
+        var response = await PostAsyncWithResponse<AuthToken>($"api/user/token", request);
+
+        var token = response.Data.Id;
+
+        Console.WriteLine(token);
+
+        if (!response.Success)
+        {
+            Console.WriteLine("Failed to request user token.");
+            Console.WriteLine(response.Message);
+            return new TaskResult<string>(false, $"Failed to request user.", response.Message);
+        }
+
+        _token = token;
+
+        return new TaskResult<string>(true, "Success", token);
+    }
+
+    /// <summary>
+    /// Logs in and prepares the client for use
+    /// </summary>
+    public static async Task<TaskResult<User>> InitializeUser(string token)
+    {
+        // Store token 
+        _token = token;
+
+        if (Http.DefaultRequestHeaders.Contains("authorization"))
+        {
+            Http.DefaultRequestHeaders.Remove("authorization");
+        }
+
+        Http.DefaultRequestHeaders.Add("authorization", Token);
+
+        var response = await GetJsonAsync<User>($"api/user/self");
+
+        if (response is null)
+            return new TaskResult<User>(false, "Failed to get user.");
+
+        // Set reference to self user
+        Self = response;
+
+        Console.WriteLine($"Initialized user {Self.Name} ({Self.Id})");
+
+        if (OnLogin != null)
+            await OnLogin?.Invoke();
+
+        await LoadJoinedPlanetsAsync();
+
+        return new TaskResult<User>(true, "Success", Self);
+    }
+
+    /// <summary>
+    /// Logs in and prepares the bot's client for use
+    /// </summary>
+    public static async Task<TaskResult<User>> InitializeBot(string email, string password, HttpClient http = null)
+    {
+        SetHttpClient(http is not null ? http : new HttpClient()
+        {
+            BaseAddress = new Uri("https://valour.gg/")
+        });
+
+        var tokenResult = await GetToken(email, password);
+
+        if (!tokenResult.Success) 
+            return new TaskResult<User>(false, tokenResult.Message);
+
+        var response = await PostAsyncWithResponse<User>($"api/user/withtoken", Token);
+
+        if (!response.Success)
+            return response;
+
+        await InitializeSignalR("https://valour.gg" + "/planethub");
+
+        // Set reference to self user
+        Self = response.Data;
+
+        // Add auth header so we never have to do that again
+        Http.DefaultRequestHeaders.Add("authorization", Token);
+
+        Console.WriteLine($"Initialized user {Self.Name} ({Self.Id})");
+
+        if (OnLogin != null)
+            await OnLogin?.Invoke();
+
+        await JoinAllChannelsAsync();
+
+        return new TaskResult<User>(true, "Success", Self);
+    }
+
+    /// <summary>
+    /// Should only be run during initialization of bots!
+    /// </summary>
+    public static async Task JoinAllChannelsAsync()
+    {
+        var planets = await GetJsonAsync<List<Planet>>("api/user/self/planets");
+
+        // Add to cache
+        foreach (var planet in planets)
+        {
+            await ValourCache.Put(planet.Id, planet);
+
+            OpenPlanet(planet);
+
+            var channels = await planet.GetChannelsAsync();
+
+            channels.ForEach(async x => await OpenChannel(x));
+        }
+
+        JoinedPlanets = planets;
+
+        _joinedPlanetIds = JoinedPlanets.Select(x => x.Id).ToList();
+
+        if (OnJoinedPlanetsUpdate != null)
+            await OnJoinedPlanetsUpdate?.Invoke();
+    }
+
+    /// <summary>
+    /// Should only be run during initialization!
+    /// </summary>
+    public static async Task LoadJoinedPlanetsAsync()
+    {
+        var planets = await GetJsonAsync<List<Planet>>($"api/user/self/planets");
+
+        // Add to cache
+        foreach (var planet in planets)
+            await ValourCache.Put(planet.Id, planet);
+
+        JoinedPlanets = planets;
+
+        _joinedPlanetIds = JoinedPlanets.Select(x => x.Id).ToList();
+
+        if (OnJoinedPlanetsUpdate != null)
+            await OnJoinedPlanetsUpdate?.Invoke();
+    }
+
+    /// <summary>
+    /// Refreshes the user's joined planet list from the server
+    /// </summary>
+    public static async Task RefreshJoinedPlanetsAsync()
+    {
+        var planetIds = await GetJsonAsync<List<long>>($"api/user/self/planetIds");
+
+        if (planetIds is null)
+            return;
+
+        JoinedPlanets.Clear();
+
+        foreach (var id in planetIds)
+        {
+            JoinedPlanets.Add(await Planet.FindAsync(id));
+        }
+
+        await OnJoinedPlanetsUpdate?.Invoke();
+    }
+
+    #endregion
+
+    #region SignalR
+
+    private static async Task ConnectSignalRHub(string hub_url)
+    {
+        Console.WriteLine("Connecting to Planet Hub");
+        Console.WriteLine(hub_url);
+
+        HubConnection = new HubConnectionBuilder()
+            .WithUrl(hub_url)
+            .WithAutomaticReconnect()
+            .ConfigureLogging(logging =>
+            {
+                //logging.AddConsole();
+                //logging.SetMinimumLevel(LogLevel.Trace);
+            })
+            .Build();
+
+        //hubConnection.KeepAliveInterval = TimeSpan.FromSeconds(30);
+        HubConnection.Closed += OnClosed;
+        HubConnection.Reconnected += OnReconnect;
+
+        await HubConnection.StartAsync();
+
+        HookSignalREvents();
+    }
+
+    private static void HookSignalREvents()
+    {
+        // For every single item...
+        foreach (var type in Assembly.GetAssembly(typeof(Item)).GetTypes()
+            .Where(x => x.IsClass && !x.IsAbstract && x.IsSubclassOf(typeof(Item))))
+        {
+            Console.WriteLine(type.Name);
+
+            // Register events
+
+            HubConnection.On($"{type.Name}-Update", new Type[] { type, typeof(int) }, i => UpdateItem((dynamic)i[0], (int)i[1]));
+            HubConnection.On($"{type.Name}-Delete", new Type[] { type }, i => DeleteItem((Item)i[0]));
+        }
+
+        HubConnection.On<PlanetMessage>("Relay", MessageRecieved);
+        HubConnection.On<PlanetMessage>("DeleteMessage", MessageDeleted);
+    }
+
+    /// <summary>
+    /// Forces SignalR to refresh the underlying connection
+    /// </summary>
+    public static async Task ForceRefresh()
+    {
+        Console.WriteLine("Forcing SignalR refresh.");
+
+        if (HubConnection.State == HubConnectionState.Disconnected)
+        {
+            Console.WriteLine("Disconnected.");
+            await Reconnect();
+        }
+    }
+
+    /// <summary>
+    /// Reconnects the SignalR connection
+    /// </summary>
+    public static async Task Reconnect()
+    {
+        // Reconnect
+        await HubConnection.StartAsync();
+        Console.WriteLine("Reconnecting to Planet Hub");
+
+        await OnReconnect("");
+    }
+
+    /// <summary>
+    /// Attempt to recover the connection if it is lost
+    /// </summary>
+    public static async Task OnClosed(Exception e)
+    {
+        // Ensure disconnect was not on purpose
+        if (e != null)
+        {
+            Console.WriteLine("## A Breaking SignalR Error Has Occured");
+            Console.WriteLine("Exception: " + e.Message);
+            Console.WriteLine("Stacktrace: " + e.StackTrace);
+
+            await Reconnect();
+        }
+        else
+        {
+            Console.WriteLine("SignalR has closed without error.");
+
+            await Reconnect();
+        }
+    }
+
+    /// <summary>
+    /// Run when SignalR reconnects
+    /// </summary>
+    public static async Task OnReconnect(string data)
+    {
+        Console.WriteLine("SignalR has reconnected: ");
+        Console.WriteLine(data);
+
+        await HandleReconnect();
+    }
+
+    /// <summary>
+    /// Reconnects to SignalR systems when reconnected
+    /// </summary>
+    public static async Task HandleReconnect()
+    {
+        foreach (var planet in OpenPlanets)
+        {
+            await HubConnection.SendAsync("JoinPlanet", planet.Id, Token);
+            Console.WriteLine($"Rejoined SignalR group for planet {planet.Id}");
+        }
+
+        foreach (var channel in OpenChannels)
+        {
+            await HubConnection.SendAsync("JoinChannel", channel.Id, Token);
+            Console.WriteLine($"Rejoined SignalR group for channel {channel.Id}");
+        }
+    }
+
+    #endregion
+
+    #region HTTP Helpers
+
+    /// <summary>
+    /// Gets a json resource from the given uri and deserializes it
+    /// </summary>
+    public static async Task<T> GetJsonAsync<T>(string uri)
+    {
+        var response = await Http.GetAsync(uri, HttpCompletionOption.ResponseHeadersRead);
+
+        T result = default(T);
+
+        if (!response.IsSuccessStatusCode)
+        {
+            var message = await response.Content.ReadAsStringAsync();
+
+            // This means the null is expected
+            if (message == "null"){
+                return default(T);
+            }
+
+            Console.WriteLine("-----------------------------------------\n" +
+                              "Failed GET response for the following:\n" +
+                              $"[{uri}]\n" +
+                              $"Code: {response.StatusCode}\n" +
+                              $"Message: {message}\n" +
+                              $"-----------------------------------------");
+
+            Console.WriteLine(Environment.StackTrace);
+        }
+        else
+        {
+            result = await JsonSerializer.DeserializeAsync<T>(await response.Content.ReadAsStreamAsync(), DefaultJsonOptions);
+        }
+
+        return result;
+    }
+
+    /// <summary>
+    /// Gets a json resource from the given uri and deserializes it
+    /// </summary>
+    public static async Task<string> GetAsync(string uri)
+    {
+        var response = await Http.GetAsync(uri, HttpCompletionOption.ResponseHeadersRead);
+
+        if (!response.IsSuccessStatusCode)
+        {
+            var message = await response.Content.ReadAsStringAsync();
+
+            // This means the null is expected
+            if (message == "null")
+            {
+                return null;
+            }
+
+            Console.WriteLine("-----------------------------------------\n" +
+                              "Failed GET response for the following:\n" +
+                              $"[{uri}]\n" +
+                              $"Code: {response.StatusCode}\n" +
+                              $"Message: {message}\n" +
+                              $"-----------------------------------------");
+
+            Console.WriteLine(Environment.StackTrace);
+
+            return null;
+        }
+        else
+        {
+            return await response.Content.ReadAsStringAsync();
+        }
+    }
+
+    /// <summary>
+    /// Puts a string resource in the specified uri and returns the response message
+    /// </summary>
+    public static async Task<TaskResult> PutAsync(string uri, string content)
+    {
+        StringContent stringContent = new StringContent(content);
+
+        var response = await Http.PutAsync(uri, stringContent);
+
+        TaskResult result = new()
+        {
+            Message = await response.Content.ReadAsStringAsync(),
+            Success = response.IsSuccessStatusCode
+        };
+
+        if (!result.Success)
+        {
+            Console.WriteLine("-----------------------------------------\n" +
+                              "Failed PUT response for the following:\n" +
+                              $"[{uri}]\n" +
+                              $"Code: {response.StatusCode}\n" +
+                              $"Message: {await response.Content.ReadAsStringAsync()}\n" +
+                              $"-----------------------------------------");
+
+            Console.WriteLine(Environment.StackTrace);
+        }
+
+        return result;
+    }
+
+    /// <summary>
+    /// Puts a json resource in the specified uri and returns the response message
+    /// </summary>
+    public static async Task<TaskResult> PutAsync(string uri, object content)
+    {
+        JsonContent jsonContent = JsonContent.Create(content);
+
+        var response = await Http.PutAsync(uri, jsonContent);
+
+        TaskResult result = new()
+        {
+            Message = await response.Content.ReadAsStringAsync(),
+            Success = response.IsSuccessStatusCode
+        };
+
+        if (!result.Success)
+        {
+            Console.WriteLine("-----------------------------------------\n" +
+                              "Failed PUT response for the following:\n" +
+                              $"[{uri}]\n" +
+                              $"Code: {response.StatusCode}\n" +
+                              $"Message: {await response.Content.ReadAsStringAsync()}\n" +
+                              $"-----------------------------------------");
+
+            Console.WriteLine(Environment.StackTrace);
+        }
+
+        return result;
+    }
+
+    /// <summary>
+    /// Puts a json resource in the specified uri and returns the response message
+    /// </summary>
+    public static async Task<TaskResult<T>> PutAsyncWithResponse<T>(string uri, object content)
+    {
+        JsonContent jsonContent = JsonContent.Create(content);
+
+        var response = await Http.PutAsync(uri, jsonContent);
+
+        TaskResult<T> result = new()
+        {
+            Success = response.IsSuccessStatusCode
+        };
+
+        if (!result.Success)
+        {
+            Console.WriteLine("-----------------------------------------\n" +
+                              "Failed PUT response for the following:\n" +
+                              $"[{uri}]\n" +
+                              $"Code: {response.StatusCode}\n" +
+                              $"Message: {await response.Content.ReadAsStringAsync()}\n" +
+                              $"-----------------------------------------");
+
+            Console.WriteLine(Environment.StackTrace);
+        }
+        else
+        {
+            if (typeof(T) == typeof(string))
+                result.Data = (T)(object)(await response.Content.ReadAsStringAsync());
+            else
+                result.Data = await JsonSerializer.DeserializeAsync<T>(await response.Content.ReadAsStreamAsync(), DefaultJsonOptions);
+        }
+
+        return result;
+    }
+
+    /// <summary>
+    /// Posts a json resource in the specified uri and returns the response message
+    /// </summary>
+    public static async Task<TaskResult> PostAsync(string uri, string content)
+    {
+        StringContent stringContent = null;
+
+        if (content != null)
+            stringContent = new StringContent(content);
+
+        var response = await Http.PostAsync(uri, stringContent);
+
+        TaskResult result = new()
+        {
+            Message = await response.Content.ReadAsStringAsync(),
+            Success = response.IsSuccessStatusCode
+        };
+
+        if (!result.Success)
+        {
+            Console.WriteLine("-----------------------------------------\n" +
+                              "Failed POST response for the following:\n" +
+                              $"[{uri}]\n" +
+                              $"Code: {response.StatusCode}\n" +
+                              $"Message: {await response.Content.ReadAsStringAsync()}\n" +
+                              $"-----------------------------------------");
+
+            Console.WriteLine(Environment.StackTrace);
+        }
+
+        return result;
+    }
+
+    /// <summary>
+    /// Posts a json resource in the specified uri and returns the response message
+    /// </summary>
+    public static async Task<TaskResult> PostAsync(string uri, object content)
+    {
+        JsonContent jsonContent = JsonContent.Create(content);
+
+        var response = await Http.PostAsync(uri, jsonContent);
+
+        TaskResult result = new()
+        {
+            Message = await response.Content.ReadAsStringAsync(),
+            Success = response.IsSuccessStatusCode
+        };
+
+        if (!result.Success)
+        {
+            Console.WriteLine("-----------------------------------------\n" +
+                              "Failed POST response for the following:\n" +
+                              $"[{uri}]\n" +
+                              $"Code: {response.StatusCode}\n" +
+                              $"Message: {await response.Content.ReadAsStringAsync()}\n" +
+                              $"-----------------------------------------");
+
+            Console.WriteLine(Environment.StackTrace);
+        }
+
+        return result;
+    }
+
+    /// <summary>
+    /// Posts a json resource in the specified uri and returns the response message
+    /// </summary>
+    public static async Task<TaskResult<T>> PostAsyncWithResponse<T>(string uri, string content)
+    {
+        StringContent jsonContent = new StringContent((string)content);
+
+        var response = await Http.PostAsync(uri, jsonContent);
+
+        TaskResult<T> result = new TaskResult<T>()
+        {
+            Success = response.IsSuccessStatusCode
+        };
+
+        if (!result.Success)
+        {
+            Console.WriteLine("-----------------------------------------\n" +
+                              "Failed POST response for the following:\n" +
+                              $"[{uri}]\n" +
+                              $"Code: {response.StatusCode}\n" +
+                              $"Message: {await response.Content.ReadAsStringAsync()}\n" +
+                              $"-----------------------------------------");
+
+            Console.WriteLine(Environment.StackTrace);
+        }
+        else
+        {
+            if (typeof(T) == typeof(string))
+                result.Data = (T)(object)(await response.Content.ReadAsStringAsync());
+            else
+                result.Data = await JsonSerializer.DeserializeAsync<T>(await response.Content.ReadAsStreamAsync(), DefaultJsonOptions);
+        }
+
+        return result;
+    }
+
+    /// <summary>
+    /// Posts a json resource in the specified uri and returns the response message
+    /// </summary>
+    public static async Task<TaskResult<T>> PostAsyncWithResponse<T>(string uri)
+    {
+        var response = await Http.PostAsync(uri, null);
+
+        TaskResult<T> result = new TaskResult<T>()
+        {
+            Success = response.IsSuccessStatusCode
+        };
+
+        if (!result.Success)
+        {
+            Console.WriteLine("-----------------------------------------\n" +
+                              "Failed POST response for the following:\n" +
+                              $"[{uri}]\n" +
+                              $"Code: {response.StatusCode}\n" +
+                              $"Message: {await response.Content.ReadAsStringAsync()}\n" +
+                              $"-----------------------------------------");
+
+            Console.WriteLine(Environment.StackTrace);
+        }
+        else
+        {
+            if (typeof(T) == typeof(string))
+                result.Data = (T)(object)(await response.Content.ReadAsStringAsync());
+            else
+                result.Data = await JsonSerializer.DeserializeAsync<T>(await response.Content.ReadAsStreamAsync(), DefaultJsonOptions);
+        }
+
+        return result;
+    }
+
+    /// <summary>
+    /// Posts a multipart resource in the specified uri and returns the response message
+    /// </summary>
+    public static async Task<TaskResult<T>> PostAsyncWithResponse<T>(string uri, MultipartFormDataContent content)
+    {
+        var response = await Http.PostAsync(uri, content);
+
+        TaskResult<T> result = new TaskResult<T>()
+        {
+            Success = response.IsSuccessStatusCode
+        };
+
+        if (!result.Success)
+        {
+            Console.WriteLine("-----------------------------------------\n" +
+                              "Failed POST response for the following:\n" +
+                              $"[{uri}]\n" +
+                              $"Code: {response.StatusCode}\n" +
+                              $"Message: {await response.Content.ReadAsStringAsync()}\n" +
+                              $"-----------------------------------------");
+
+            Console.WriteLine(Environment.StackTrace);
+        }
+        else
+        {
+            if (typeof(T) == typeof(string))
+                result.Data = (T)(object)(await response.Content.ReadAsStringAsync());
+            else
+                result.Data = await JsonSerializer.DeserializeAsync<T>(await response.Content.ReadAsStreamAsync(), DefaultJsonOptions);
+        }
+
+        return result;
+    }
+
+
+    /// <summary>
+    /// Posts a json resource in the specified uri and returns the response message
+    /// </summary>
+    public static async Task<TaskResult<T>> PostAsyncWithResponse<T>(string uri, object content)
+    {
+        JsonContent jsonContent = JsonContent.Create(content);
+
+        var response = await Http.PostAsync(uri, jsonContent);
+
+        TaskResult<T> result = new TaskResult<T>()
+        {
+            Success = response.IsSuccessStatusCode
+        };
+
+        if (!result.Success)
+        {
+            Console.WriteLine("-----------------------------------------\n" +
+                              "Failed POST response for the following:\n" +
+                              $"[{uri}]\n" +
+                              $"Code: {response.StatusCode}\n" +
+                              $"Message: {await response.Content.ReadAsStringAsync()}\n" +
+                              $"-----------------------------------------");
+
+            Console.WriteLine(Environment.StackTrace);
+        }
+        else
+        {
+            if (typeof(T) == typeof(string))
+                result.Data = (T)(object)(await response.Content.ReadAsStringAsync());
+            else
+            {
+                result.Data = await JsonSerializer.DeserializeAsync<T>(await response.Content.ReadAsStreamAsync(), DefaultJsonOptions);
+                Console.WriteLine(result.Data is null);
+            }
+        }
+
+        return result;
+    }
+
+    /// <summary>
+    /// Deletes a resource in the specified uri and returns the response message
+    /// </summary>
+    public static async Task<TaskResult> DeleteAsync(string uri)
+    {
+        var response = await Http.DeleteAsync(uri);
+
+        TaskResult result = new()
+        {
+            Message = await response.Content.ReadAsStringAsync(),
+            Success = response.IsSuccessStatusCode
+        };
+
+        if (!result.Success)
+        {
+            Console.WriteLine("-----------------------------------------\n" +
+                              "Failed DELETE response for the following:\n" +
+                              $"[{uri}]\n" +
+                              $"Code: {response.StatusCode}\n" +
+                              $"Message: {await response.Content.ReadAsStringAsync()}\n" +
+                              $"-----------------------------------------");
+
+            Console.WriteLine(Environment.StackTrace);
+        }
+
+        return result;
+    }
+
+    #endregion
+}