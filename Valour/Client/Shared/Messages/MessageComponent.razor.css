.message {
    width: 100%;
    max-width: 100%;
    padding-bottom: 0px;
    padding-left: 4px;
    position: relative;
    min-height: 51.333px;
}

.message.mentioned {
    border-left: 2px solid #ffac6c;
    background: rgba(168, 115, 87, 0.15);
}

.mentioned .content {
    margin-left: -2px !important;
}

.multi-message-content {
    width: 100%;
    margin-top: 0px;
    margin-bottom: 0px;
}

.message:hover {
    background-color: rgba(255, 255, 255, 0.1);
}

.ping-box {
    background: #FD3B3B;
    transform: matrix(-1, 0, 0, 1, 0, 0);
    width: 3px;
    height: 77px;
}

.message .ping {
    font-family: Ubuntu;
    font-style: normal;
    font-weight: 500;
    font-size: 20px;
    line-height: 23px;
}

.message.ping {
    background: rgba(253, 59, 59, 0.24);
}

.message.first {
    margin-top: 41px;
}

.message .author-pfp {
    width: 38px;
    height: 38px;
    border-radius: 50%;
    margin-top: 8px;
    margin-left: 4px;
    margin-right: 4px;
}

.message .author-name {
    display: inline-block;
    font-family: Ubuntu;
    font-style: normal;
    font-size: 16px;
    line-height: 25px;
    margin: 0px;
    margin-top: 0px;
    vertical-align: top;
}

.message .role-name {
    color: #ffffff;
    opacity: 0.3;
    font-style: italic;
    display: inline-block;
    margin: 0px;
    margin-top: 4px;
}

.message .message-content {
    display: inline-block;
    margin-left: 3px;
    margin-top: 4px;
    vertical-align: top;
    padding-left: 52px;
    width: 100%;
}

.message .content {
    font-family: Ubuntu;
    font-style: normal;
    font-weight: 300;
    font-size: 16px;
    line-height: 23px;
    color: #FFFFFF;
    margin: 0px;
    word-break: break-all;
    user-select: text;
    width: 100%;
    overflow: hidden;
}

.message .time-container {
    min-width: 48px;
    position: absolute;
    top: 0px;
    top: 37px;
}

.message .time {
    font-family: Ubuntu;
    font-style: normal;
    font-weight: normal;
    font-size: 11px;
    line-height: 14px;
    color: #7A7A7A;
    margin: 0px;
    display: none;
    text-align: center;
}

.message:hover .time {
    display: block;
}

.message:hover .author-pfp {
    width: 30px;
    height: 30px;
    margin-left: 8px;
    margin-right: 8px;
}

/* Multi-message (slim) style */

.multi-message {
    width: 100%;
    max-width: 100%;
    margin-top: 0px;
    margin-bottom: 0px;
    padding-bottom: 0px;
    padding-left: 4px;
    position: relative;
}

.multi-message.mentioned {
    border-left: 2px solid #ffac6c;
    background: rgba(168, 115, 87, 0.15);
}

.multi-message:hover {
    background-color: rgba(255, 255, 255, 0.1);
}

.multi-message:hover .time {
    visibility: visible;
}

.multi-message .time {
    font-family: Ubuntu;
    font-style: normal;
    font-weight: normal;
    font-size: 11px;
    line-height: 14px;
    color: #7A7A7A;
    margin: 0px;
    margin-top: 8px;
    visibility: hidden;
    text-align: center;
}

.multi-message .time-container {
    min-width: 48px;
    position: absolute;
    top: 0px;
}

.multi-message .message-content {
    display: inline-block;
    margin-left: 7px;
    margin-top: 4px;
    vertical-align: top;
    width: 100%;
}

.multi-message .content {
    font-family: Ubuntu;
    font-style: normal;
    font-weight: 300;
    font-size: 16px;
    line-height: 23px;
    color: #FFFFFF;
    margin: 0px;
    margin-bottom: 0px;
    word-break: break-all;
    user-select: text;
    padding-left: 48px;
    width: 100%;
    overflow: hidden;
}

/* Message content styles */

::deep .content p {
    margin: 0px;
    word-break: break-word;
}

::deep .content code {
    margin: 0px;
    word-break: break-word;
}

::deep .content pre {
    margin: 0px;
    border-radius: 5px;
    border: 1px solid rgba(255, 255, 255, 0.2);
    word-break: break-word;
    max-width: 90%;
    padding: 5px;
}

::deep .content img:before {
    display: normal;
    content: attr(href);
    visibility: visible;
}

::deep .content img {
    max-width: 300px;
    max-height: 300px;
    width: 90%;
    height: 90%;
    object-fit: contain;
    object-position: left;
    margin-bottom: 10px;
    display: block;
    transition: all 0.125s ease;
    transition-delay: 0s;
}

::deep .content img:hover {
    max-width: 500px;
    max-height: 500px;
    transition: all 0.125s ease;
    transition-delay: 0.5s;
}

<<<<<<< HEAD

=======
>>>>>>> c55f9d42
::deep .content a {
    font-size: 0px;
}

::deep .content a:after {
    font-size: 16px;
    content: attr(href);
    visibility: visible;
    left: 55px;
    vertical-align: central;
}

::deep .content .youtube {
    max-width: 90%;
    display: block;
}

::deep .content .table {
    max-width: 90%;
    display: block;
}

::deep .content > p > strong{
    font-weight: bold
 }<|MERGE_RESOLUTION|>--- conflicted
+++ resolved
@@ -246,10 +246,6 @@
     transition-delay: 0.5s;
 }
 
-<<<<<<< HEAD
-
-=======
->>>>>>> c55f9d42
 ::deep .content a {
     font-size: 0px;
 }
