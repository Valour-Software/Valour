.message {
    width: 100%;
    max-width: 100%;
    padding-bottom: 0px;
    padding-left: 4px;
    position: relative;
    min-height: 51.333px;
}

.message.mentioned {
    border-left: 2px solid #ffac6c;
    background: rgba(168, 115, 87, 0.15);
}

.mentioned .content {
    margin-left: -2px !important;
}

.multi-message-content {
    width: 100%;
    margin-top: 0px;
    margin-bottom: 0px;
}

.message:hover {
    background-color: rgba(255, 255, 255, 0.1);
}

.ping-box {
    background: #FD3B3B;
    transform: matrix(-1, 0, 0, 1, 0, 0);
    width: 3px;
    height: 77px;
}

.message .ping {
    font-family: Ubuntu;
    font-style: normal;
    font-weight: 500;
    font-size: 20px;
    line-height: 23px;
}

.message.ping {
    background: rgba(253, 59, 59, 0.24);
}

.message.first {
    margin-top: 41px;
}

.message .author-pfp {
    width: 38px;
    height: 38px;
    border-radius: 50%;
    margin-top: 8px;
    margin-left: 4px;
    margin-right: 4px;
}

.message .author-name {
    display: inline-block;
    font-family: Ubuntu;
    font-style: normal;
    font-size: 16px;
    line-height: 25px;
    margin: 0px;
    margin-top: 0px;
    vertical-align: top;
}

.message .role-name {
    color: #ffffff;
    opacity: 0.3;
    font-style: italic;
    display: inline-block;
    margin: 0px;
    margin-top: 4px;
}

.message .message-content {
    display: inline-block;
    margin-left: 3px;
    margin-top: 4px;
    vertical-align: top;
    padding-left: 52px;
    max-width: 100%;
}

.message .content {
    font-family: Ubuntu;
    font-style: normal;
    font-weight: 300;
    font-size: 16px;
    line-height: 23px;
    color: #FFFFFF;
    margin: 0px;
    word-break: break-all;
    user-select: text;
    width: 100%;
    overflow: hidden;
}

.message .time-container {
    min-width: 48px;
    position: absolute;
    top: 0px;
    top: 37px;
}

.message .time {
    font-family: Ubuntu;
    font-style: normal;
    font-weight: normal;
    font-size: 11px;
    line-height: 14px;
    color: #7A7A7A;
    margin: 0px;
    display: none;
    text-align: center;
}

/*
.message:focus{
    background-color: red;
}
*/

.message:hover .time {
    display: block;
}

.message:hover .author-pfp {
    width: 30px;
    height: 30px;
    margin-left: 8px;
    margin-right: 8px;
}

/* Multi-message (slim) style */

.multi-message {
    width: 100%;
    max-width: 100%;
    margin-top: 0px;
    margin-bottom: 0px;
    padding-bottom: 0px;
    padding-left: 4px;
    position: relative;
}

.multi-message.mentioned {
    border-left: 2px solid #ffac6c;
    background: rgba(168, 115, 87, 0.15);
}

.multi-message:hover {
    background-color: rgba(255, 255, 255, 0.1);
}

.multi-message:hover .time {
    visibility: visible;
}

.multi-message .time {
    font-family: Ubuntu;
    font-style: normal;
    font-weight: normal;
    font-size: 11px;
    line-height: 14px;
    color: #7A7A7A;
    margin: 0px;
    margin-top: 8px;
    visibility: hidden;
    text-align: center;
}

.multi-message .time-container {
    min-width: 48px;
    position: absolute;
    top: 0px;
}

.multi-message .message-content {
    display: inline-block;
    margin-left: 7px;
    margin-top: 4px;
    vertical-align: top;
    max-width: 100%;
}

.multi-message .content {
    font-family: Ubuntu;
    font-style: normal;
    font-weight: 300;
    font-size: 16px;
    line-height: 23px;
    color: #FFFFFF;
    margin: 0px;
    margin-bottom: 0px;
    word-break: break-all;
    user-select: text;
    padding-left: 48px;
    width: 100%;
    overflow: hidden;
}

/* Message content styles */

::deep .content p {
    margin: 0px;
    word-break: break-word;
}

::deep .content code {
    margin: 0px;
    word-break: break-word;
    background: #242424;
}

::deep .content pre {
    margin: 0px;
    word-break: break-word;
<<<<<<< HEAD
=======
    border-radius: 10px;
>>>>>>> 5fad4f41
}

::deep .content img:before {
    display: normal;
    content: attr(href);
    visibility: visible;
}

::deep .content img {
    max-width: 300px;
    max-height: 300px;
    width: 90%;
    height: 90%;
    object-fit: contain;
    object-position: left;
    margin-bottom: 10px;
    display: block;
    transition: all 0.125s ease;
    transition-delay: 0s;
}

::deep .content img:hover {
    max-width: 500px;
    max-height: 500px;
    transition: all 0.125s ease;
    transition-delay: 0.5s;
}

::deep .content a {
    font-size: 0px;
}

::deep .content a:after {
    font-size: 16px;
    content: attr(href);
    visibility: visible;
    left: 55px;
    vertical-align: central;
}

::deep .content .youtube {
    max-width: 90%;
    display: block;
}

::deep .content .table {
    max-width: 90%;
    display: block;
}

::deep .content > p > strong{
    font-weight: bold
 }

.edit {
    background-color: rgba(255, 255, 255, 0.1);
    border: 1px solid var(--v-cyan);
}<|MERGE_RESOLUTION|>--- conflicted
+++ resolved
@@ -221,10 +221,7 @@
 ::deep .content pre {
     margin: 0px;
     word-break: break-word;
-<<<<<<< HEAD
-=======
     border-radius: 10px;
->>>>>>> 5fad4f41
 }
 
 ::deep .content img:before {
