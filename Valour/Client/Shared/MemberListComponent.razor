﻿@inject ClientPlanetManager planetManager

<div class="RoleList keep-scrolling">
    @if (MemberList != null)
    {
        foreach (KeyValuePair<PlanetRole, List<ClientPlanetMember>> roleMemberList in RoleMemberLists)
        {
            <RoleComponent Role="@roleMemberList.Key" Members="@roleMemberList.Value"></RoleComponent>
        }

        // online group
        // this group is for members whose roles lack DisplayRole permission
        @if (OnlineList.Count() > 0)
        {
            <RoleComponent DummyName="Online" Members="@OnlineList"></RoleComponent>
        }

        // offline group
        @if (OfflineList.Count() > 0)
        {
            <RoleComponent DummyName="Offline" Members="@OfflineList"></RoleComponent>
        }
        
    }
</div>

@code {
 
    public List<ClientPlanetMember> MemberList { get; set; }
    public List<ClientPlanetMember> OrderedList { get; set; }

    public List<PlanetRole> PlanetRoles {get; set;}

    public Dictionary<PlanetRole, List<ClientPlanetMember>> RoleMemberLists { get; set; }
    public List<ClientPlanetMember> OnlineList { get; set; }
    public List<ClientPlanetMember> OfflineList { get; set; }

    protected override async Task OnInitializedAsync()
    {
        RoleMemberLists = new Dictionary<PlanetRole, List<ClientPlanetMember>>();
        OnlineList = new List<ClientPlanetMember>();
        OfflineList = new List<ClientPlanetMember>();

        planetManager.OnPlanetChange += OnPlanetChange;
        planetManager.OnRoleUpdate += OnRoleUpdate;
        planetManager.OnMemberUpdate += OnMemberUpdate;
        planetManager.OnRoleDeletion += OnRoleDeletion;
    }

    public async Task OnMemberUpdate(ClientPlanetMember member)
    {
        // not awaited on purpose
        if (member.Planet_Id == planetManager.GetCurrent().Id)
        {
            await RefreshOnRoleChange();
        }
        
    }

    public async Task OnRoleDeletion(PlanetRole role)
    {
        // not awaited on purpose
        if (role.Planet_Id == planetManager.GetCurrent().Id)
        {
            await RefreshOnRoleChange();
        }
    }

    public async Task OnRoleUpdate(PlanetRole role)
    {
        // not awaited on purpose
        if (role.Planet_Id == planetManager.GetCurrent().Id)
        {
            await RefreshOnRoleChange();
        }
    }

    public async Task RefreshOnRoleChange()
    {
        OrderedList = MemberList.OrderByDescending(GetComparator).ToList();
        RoleMemberLists.Clear();
        OnlineList.Clear();
        OfflineList.Clear();
        StateHasChanged();
        await BuildRoleLists();
        StateHasChanged();
    }

    public async Task BuildRoleLists()
    {
        RoleMemberLists.Clear();
        OnlineList.Clear();
        OfflineList.Clear();

        foreach (var member in OrderedList)
        {
            var user = await member.GetUserAsync();

            // Don't list at all if this is true
            if (user.Last_Active_Span.TotalDays > 7)
                continue;

            // Throw directly into offline group
            if (user.UserState.Value == UserState.Offline.Value)
            {
                OfflineList.Add(member);
                continue;
            }

            // Get role ids
            var roleids = await member.GetRoleIdsAsync();

            bool hadRole = false;

            // Try for a role
            foreach (PlanetRole role in PlanetRoles)
            {
                // Ensure role should be listed
                if (!role.HasPermission(PlanetPermissions.DisplayRole))
                    continue;

                // Member has role
                if (roleids.Contains(role.Id))
                {
                    // Ensure there is a list
                    if (!RoleMemberLists.ContainsKey(role))
                    {
                        RoleMemberLists.Add(role, new List<ClientPlanetMember>());
                    }

                    RoleMemberLists[role].Add(member);

                    // Break from loop since we have already succeeded
                    hadRole = true;
                    break;
                }
            }

            // Online pass
            if (!hadRole)
            {
                OnlineList.Add(member);
            }
        }
    }

    public async Task OnPlanetChange(ClientPlanet planet)
    {
<<<<<<< HEAD
        // theres no reason to await the memberlist change
        // not awaited on purpose

        Task.Run(async () => {
            Console.WriteLine($"Member list is updating to {planet.Name}");
            MemberList = await planetManager.GetCachedPlanetMembers(planet);
            PlanetRoles = await planetManager.GetCurrent().GetRolesAsync();
            MemberList = MemberList.OrderByDescending(GetComparator).ToList();
            await BuildRoleLists();
            Console.WriteLine($"Starting with {MemberList.Count()} members.");
            StateHasChanged();
        });

        
=======
        Console.WriteLine($"Member list is updating to {planet.Name}");
        MemberList = await planetManager.GetCachedPlanetMembers(planet);
        PlanetRoles = await planetManager.GetCurrent().GetRolesAsync();
        OrderedList = MemberList.OrderByDescending(GetComparator).ToList();
        await BuildRoleLists();
        Console.WriteLine($"Starting with {OrderedList.Count()} members.");
        StateHasChanged();
>>>>>>> a0c95ef8
    }

    public long GetComparator(ClientPlanetMember m)
    {
        var task = m.GetUserAsync();
        task.Wait();

        return task.Result.Last_Active.Ticks;
    }
}
<|MERGE_RESOLUTION|>--- conflicted
+++ resolved
@@ -146,10 +146,6 @@
 
     public async Task OnPlanetChange(ClientPlanet planet)
     {
-<<<<<<< HEAD
-        // theres no reason to await the memberlist change
-        // not awaited on purpose
-
         Task.Run(async () => {
             Console.WriteLine($"Member list is updating to {planet.Name}");
             MemberList = await planetManager.GetCachedPlanetMembers(planet);
@@ -159,17 +155,6 @@
             Console.WriteLine($"Starting with {MemberList.Count()} members.");
             StateHasChanged();
         });
-
-        
-=======
-        Console.WriteLine($"Member list is updating to {planet.Name}");
-        MemberList = await planetManager.GetCachedPlanetMembers(planet);
-        PlanetRoles = await planetManager.GetCurrent().GetRolesAsync();
-        OrderedList = MemberList.OrderByDescending(GetComparator).ToList();
-        await BuildRoleLists();
-        Console.WriteLine($"Starting with {OrderedList.Count()} members.");
-        StateHasChanged();
->>>>>>> a0c95ef8
     }
 
     public long GetComparator(ClientPlanetMember m)
@@ -179,4 +164,4 @@
 
         return task.Result.Last_Active.Ticks;
     }
-}
+}