--- conflicted
+++ resolved
@@ -1,4 +1,3 @@
-<<<<<<< HEAD
 ﻿<Project Sdk="Microsoft.NET.Sdk.BlazorWebAssembly">
 
   <PropertyGroup>
@@ -27,35 +26,4 @@
     <ServiceWorker Include="wwwroot\service-worker.js" PublishedContent="wwwroot\service-worker.published.js" />
   </ItemGroup>
 
-</Project>
-=======
-﻿<Project Sdk="Microsoft.NET.Sdk.BlazorWebAssembly">
-
-  <PropertyGroup>
-    <TargetFramework>net5.0</TargetFramework>
-    <ServiceWorkerAssetsManifest>service-worker-assets.js</ServiceWorkerAssetsManifest>
-    <Version>0.0.6.5</Version>
-  </PropertyGroup>
-
-  <ItemGroup>
-    <PackageReference Include="AutoMapper" Version="10.1.1" />
-    <PackageReference Include="AutoMapper.Extensions.Microsoft.DependencyInjection" Version="8.1.0" />
-    <PackageReference Include="Blazored.LocalStorage" Version="3.0.0" />
-    <PackageReference Include="Markdig" Version="0.23.0" />
-    <PackageReference Include="Microsoft.AspNetCore.Components.WebAssembly" Version="5.0.2" />
-    <PackageReference Include="Microsoft.AspNetCore.Components.WebAssembly.DevServer" Version="5.0.2" PrivateAssets="all" />
-    <PackageReference Include="Microsoft.AspNetCore.SignalR.Client" Version="5.0.2" />
-    <PackageReference Include="Newtonsoft.Json" Version="13.0.1-beta1" />
-    <PackageReference Include="System.Net.Http.Json" Version="5.0.0" />
-  </ItemGroup>
-
-  <ItemGroup>
-    <ProjectReference Include="..\Shared\Valour.Shared.csproj" />
-  </ItemGroup>
-
-  <ItemGroup>
-    <ServiceWorker Include="wwwroot\service-worker.js" PublishedContent="wwwroot\service-worker.published.js" />
-  </ItemGroup>
-
-</Project>
->>>>>>> ade2273a
+</Project>