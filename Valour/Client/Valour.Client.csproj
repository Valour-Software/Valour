﻿<Project Sdk="Microsoft.NET.Sdk.BlazorWebAssembly">

  <PropertyGroup>
    <TargetFramework>net5.0</TargetFramework>
    <ServiceWorkerAssetsManifest>service-worker-assets.js</ServiceWorkerAssetsManifest>
<<<<<<< HEAD
    <Version>0.0.8.9</Version>
=======
    <Version>0.0.8.92</Version>
>>>>>>> 895cd5f2
  </PropertyGroup>

  <ItemGroup>
    <PackageReference Include="AutoMapper" Version="10.1.1" />
    <PackageReference Include="AutoMapper.Extensions.Microsoft.DependencyInjection" Version="8.1.0" />
    <PackageReference Include="Blazored.LocalStorage" Version="3.0.0" />
    <PackageReference Include="Markdig" Version="0.23.0" />
    <PackageReference Include="Microsoft.AspNetCore.Components.WebAssembly" Version="5.0.2" />
    <PackageReference Include="Microsoft.AspNetCore.Components.WebAssembly.DevServer" Version="5.0.2" PrivateAssets="all" />
    <PackageReference Include="Microsoft.AspNetCore.SignalR.Client" Version="5.0.2" />
    <PackageReference Include="Newtonsoft.Json" Version="13.0.1-beta1" />
    <PackageReference Include="System.Net.Http.Json" Version="5.0.0" />
  </ItemGroup>

  <ItemGroup>
    <ProjectReference Include="..\Shared\Valour.Shared.csproj" />
  </ItemGroup>

  <ItemGroup>
    <ServiceWorker Include="wwwroot\service-worker.js" PublishedContent="wwwroot\service-worker.published.js" />
  </ItemGroup>

</Project><|MERGE_RESOLUTION|>--- conflicted
+++ resolved
@@ -3,11 +3,7 @@
   <PropertyGroup>
     <TargetFramework>net5.0</TargetFramework>
     <ServiceWorkerAssetsManifest>service-worker-assets.js</ServiceWorkerAssetsManifest>
-<<<<<<< HEAD
-    <Version>0.0.8.9</Version>
-=======
     <Version>0.0.8.92</Version>
->>>>>>> 895cd5f2
   </PropertyGroup>
 
   <ItemGroup>
