﻿<Project Sdk="Microsoft.NET.Sdk.BlazorWebAssembly">

  <PropertyGroup>
    <TargetFramework>net5.0</TargetFramework>
    <ServiceWorkerAssetsManifest>service-worker-assets.js</ServiceWorkerAssetsManifest>
<<<<<<< HEAD
    <Version>0.0.6.5</Version>
=======
    <Version>0.0.6.43</Version>
>>>>>>> f3c4d324
  </PropertyGroup>

  <ItemGroup>
    <PackageReference Include="AutoMapper" Version="10.1.1" />
    <PackageReference Include="AutoMapper.Extensions.Microsoft.DependencyInjection" Version="8.1.0" />
    <PackageReference Include="Blazored.LocalStorage" Version="3.0.0" />
    <PackageReference Include="Markdig" Version="0.23.0" />
    <PackageReference Include="Microsoft.AspNetCore.Components.WebAssembly" Version="5.0.2" />
    <PackageReference Include="Microsoft.AspNetCore.Components.WebAssembly.DevServer" Version="5.0.2" PrivateAssets="all" />
    <PackageReference Include="Microsoft.AspNetCore.SignalR.Client" Version="5.0.2" />
    <PackageReference Include="Newtonsoft.Json" Version="13.0.1-beta1" />
    <PackageReference Include="System.Net.Http.Json" Version="5.0.0" />
  </ItemGroup>

  <ItemGroup>
    <ProjectReference Include="..\Shared\Valour.Shared.csproj" />
  </ItemGroup>

  <ItemGroup>
    <ServiceWorker Include="wwwroot\service-worker.js" PublishedContent="wwwroot\service-worker.published.js" />
  </ItemGroup>

</Project>
<|MERGE_RESOLUTION|>--- conflicted
+++ resolved
@@ -3,11 +3,7 @@
   <PropertyGroup>
     <TargetFramework>net5.0</TargetFramework>
     <ServiceWorkerAssetsManifest>service-worker-assets.js</ServiceWorkerAssetsManifest>
-<<<<<<< HEAD
     <Version>0.0.6.5</Version>
-=======
-    <Version>0.0.6.43</Version>
->>>>>>> f3c4d324
   </PropertyGroup>
 
   <ItemGroup>
@@ -30,4 +26,4 @@
     <ServiceWorker Include="wwwroot\service-worker.js" PublishedContent="wwwroot\service-worker.published.js" />
   </ItemGroup>
 
-</Project>
+</Project>