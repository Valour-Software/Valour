﻿@inject HttpClient Http
@inject NavigationManager navManager
@inject IJSRuntime JS
@inject ClientWindowManager windowManager
@implements IDisposable
@using Valour.Api.Items.Messages

<!-- Cascade a bunch of values that messages and subcomponents need -->
<CascadingValue Value='Channel'>
    <CascadingValue Value='Window'>
        <CascadingValue Value='this'>
            <CascadingValue Value='SelfMember'>
                    <div class="d-flex flex-column window" style="height:99%; max-width:100%;" id="window" @onclick="@OnClickWindow">

                        <div class="channel-info">
                            <h3 class="title">
                                @Channel.Name
                            </h3>
                            @if (!string.IsNullOrWhiteSpace(Channel.Description))
                            {
                                <p class="description">
                                    @Channel.Description
                                </p>
                            }

                            <div class="channel-buttons">
                                <div class="channel-home" @onclick="ReturnHome">
                                    Home
                                </div>
                                @if (windowManager.GetWindowCount() > 1)
                                {
                                    <div class="channel-close" @onclick="CloseWindow">
                                        X
                                    </div>
                                }
                            </div>

                        </div>

                        <CascadingValue Value='Channel_Permissions'>
                            <MessageHolderComponent @ref="MessageHolder" @key='$"mh-{Window.Index}"'></MessageHolderComponent>
                        </CascadingValue>

                        @{
                            var lastMessage = MessageHolder?.GetLastMessage();
                        }

                        <InputComponent @ref='InputComponent' />

                    </div>
            </CascadingValue>
        </CascadingValue>
    </CascadingValue>
</CascadingValue>

@code {

    /// <summary>
    /// True if the client has negotiated a channel connection
    /// </summary>
    private bool channelConnected;

    [Parameter]
    public ChatChannelWindow Window { get; set; }

    [CascadingParameter]
    public IModalService Modal { get; set; }

    public PlanetChatChannel Channel;

    public Planet Planet;

    public PlanetMember SelfMember;

    public Func<Task> ForceRefreshMessages;

    public bool ForceMessageRefresh;

    public MessageHolderComponent MessageHolder { get; set; }

    public InputComponent InputComponent { get; set; }

    public PermissionsNode Channel_Permissions { get; set; }

    public MessageComponent Edit_Message { get; set; }

    public bool Should_Render { get; set; }

    // Runs when page is initialized
    protected override async Task OnInitializedAsync()
    {
        Console.WriteLine("Initializing channel window component.");

        Channel = Window.Channel;

        Planet = await Window.Channel.GetPlanetAsync();

        Window.Component = this;

        ItemObserver<PlanetMember>.OnAnyUpdated += OnPlanetMemberUpdate;
        ItemObserver<PlanetRole>.OnAnyUpdated += OnRoleUpdate;
        ItemObserver<PlanetChatChannel>.OnAnyUpdated += OnChatChannelUpdate;

        ValourClient.OnMessageRecieved += OnRecieveMessage;
        ValourClient.OnMessageDeleted += OnDeleteMessage;

        ValourClient.OnPlanetClose += OnPlanetClosed;

        await ValourClient.OpenChannel(Channel);

        await JS.InvokeVoidAsync("SetupWindow", Window.Index);

        await JS.InvokeVoidAsync("OnChannelLoad", null);

        await JS.InvokeVoidAsync("SetupWindow", Window.Index);

        await SetupNewChannelAsync();
    }

    public async Task OnPlanetClosed(Planet planet)
    {
        if (planet.Id != Planet.Id)
            return;

        HomeWindow newWindow = new(Window.Index);
        await windowManager.SetWindow(Window.Index, newWindow);
    }

    public async Task OpenEditMode(MessageComponent message)
    {

    }

    protected override bool ShouldRender()
    {
        return Should_Render;
    }

    void IDisposable.Dispose()
    {
        ItemObserver<PlanetMember>.OnAnyUpdated -= OnPlanetMemberUpdate;
        ItemObserver<PlanetRole>.OnAnyUpdated -= OnRoleUpdate;
        ItemObserver<PlanetChatChannel>.OnAnyUpdated -= OnChatChannelUpdate;

        ValourClient.OnMessageRecieved -= OnRecieveMessage;
        ValourClient.OnMessageDeleted -= OnDeleteMessage;
    }

    public async Task OnChatChannelUpdate(PlanetChatChannel channel, bool newItem, int flags)
    {
        if (Channel.Id == channel.Id)
        {
            this.Channel = channel;
            Should_Render = true;
            StateHasChanged();
        }
    }

    public async Task OnPlanetMemberUpdate(PlanetMember member, bool newItem, int flags)
    {
        if (member.PlanetId != Planet.Id)
        {
            return;
        }

        foreach (var msg in MessageHolder.RenderedMessages.Where(x => x.Author.UserId == member.UserId))
        {
            //Console.WriteLine(msg.Message.Message_Index);

            // Update member reference
            msg.Author = member;
            await msg.RefreshMessage();
        }
    }

    public async Task OnRoleUpdate(PlanetRole role, bool newItem, int flags)
    {
        if (role.PlanetId != Planet.Id)
        {
            return;
        }

        foreach (var msg in MessageHolder.RenderedMessages.Where(x => x.roleId == role.Id))
        {
            await msg.RefreshMessage();
        }
    }

    public async Task CloseWindow()
    {
        await windowManager.CloseWindow(Window.Index);
    }

    public async Task ReturnHome()
    {
        HomeWindow newWindow = new HomeWindow(Window.Index);

        await windowManager.SetWindow(Window.Index, newWindow);
    }

    public async Task SetupNewChannelAsync()
    {
        SelfMember = await PlanetMember.FindAsyncByUser(ValourClient.Self.Id, Channel.PlanetId);

<<<<<<< HEAD
        var msgs = ClientPlanetMessage.FromList(await Channel.GetLastMessagesAsync(64));

        foreach (var msg in msgs)
            await ValourCache.Put(msg.BaseMessage.Id, msg.BaseMessage);

        MessageHolder.AddMessages(msgs);
=======
        InputComponent.SelfMember = SelfMember;

        InputComponent.MessageHolder = MessageHolder;
>>>>>>> 6d73b530

        Channel_Permissions = await Channel.GetMemberPermissionsAsync(SelfMember.Id, Channel.PlanetId);

        MessageHolder.Clear();

        MessageHolder.AddMessages(ClientPlanetMessage.FromList(await Channel.GetLastMessagesAsync(64)));
    }

    public async Task SwapChannel(PlanetChatChannel newchannel)
    {
        Channel = newchannel;

        await windowManager.SwapWindowChannel(Window, newchannel);

        await SetupNewChannelAsync();

        Should_Render = true;
        StateHasChanged();
    }

    protected override async Task OnAfterRenderAsync(bool firstRender)
    {
        await base.OnAfterRenderAsync(firstRender);
        await JS.InvokeVoidAsync("ScrollWindowBottom", Window.Index);

        Should_Render = false;
    }

    public async Task OnWindowClosed()
    {
        Console.WriteLine($"Gracefully exiting channel {Channel.Id} due to window change.");
        await ValourClient.CloseChannel(Channel);
    }

    public async Task OnRecieveMessage(PlanetMessage message)
    {
        // Ignore messages not meant for this channel
        if (message.ChannelId != Channel.Id)
            return;

        // Create client wrapper
        ClientPlanetMessage c_message = new ClientPlanetMessage(message);

        await MessageHolder.AddMessage(c_message);
        InputComponent.PreviewMessageComponent.SetLast(MessageHolder.GetLastMessage());
        InputComponent.PreviewMessageComponent.CheckMinimal();
        InputComponent.PreviewMessageComponent.ReRender();
    }

    public async Task OnDeleteMessage(PlanetMessage message)
    {
        if (message.ChannelId != Channel.Id)
            return;

        MessageHolder.Messages.RemoveAll(x => x.Id == message.Id);
        MessageHolder.QueuedMessages.RemoveAll(x => x.Id == message.Id);
        MessageHolder.ForceRefresh();
    }

    public async Task ScrollToBottom()
    {
        await JS.InvokeVoidAsync("ScrollWindowBottom", Window.Index);
    }

    public async Task ScrollToBottomAnim()
    {
        await JS.InvokeVoidAsync("ScrollWindowBottomAnim", Window.Index);
    }

    public async Task OnClickWindow()
    {
        await windowManager.SetFocusedPlanet(await Channel.GetPlanetAsync());
    }

    public async Task UpdateScrollPosition()
    {
        await JS.InvokeVoidAsync("UpdateScrollPosition", Window.Index);
    }

    public async Task ScaleScrollPosition()
    {
        await JS.InvokeVoidAsync("ScaleScrollPosition", Window.Index);
    }

    [JSInvokable("OnScrollTopInvoke")]
    public static async Task OnScrollTop(int index)
    {
        ChatChannelWindow Window = ClientWindowManager.Instance.GetWindow(index) as ChatChannelWindow;
        MessageHolderComponent Holder = Window.Component.MessageHolder;

        if (Window == null)
        {
            Console.WriteLine("Channel window is null in OnScrollTop!");
            return;
        }

        if (Holder.Messages == null || Holder.Messages.Count == 0)
        {
            return;
        }

        long firstIndex = Holder.Messages[0].Message_Index;

        Console.WriteLine($"Fetching older messages from index {firstIndex} for window {Window.Index}");

        var messages = await Window.Channel.GetMessagesAsync(firstIndex, 32);

        if (messages == null || messages.Count() == 0)
        {
            return;
        }

        foreach (var msg in messages)
            await ValourCache.Put(msg.Id, msg, true);

        await Window.Component.UpdateScrollPosition(); // This saves the scroll position

        Holder.InsertMessages(0, ClientPlanetMessage.FromList(messages));

        //Window.Component.StateHasChanged();
        await Window.Component.ScaleScrollPosition(); // This ensures the page doesnt move harshly
    }
}
<|MERGE_RESOLUTION|>--- conflicted
+++ resolved
@@ -1,339 +1,335 @@
-﻿@inject HttpClient Http
-@inject NavigationManager navManager
-@inject IJSRuntime JS
-@inject ClientWindowManager windowManager
-@implements IDisposable
-@using Valour.Api.Items.Messages
-
-<!-- Cascade a bunch of values that messages and subcomponents need -->
-<CascadingValue Value='Channel'>
-    <CascadingValue Value='Window'>
-        <CascadingValue Value='this'>
-            <CascadingValue Value='SelfMember'>
-                    <div class="d-flex flex-column window" style="height:99%; max-width:100%;" id="window" @onclick="@OnClickWindow">
-
-                        <div class="channel-info">
-                            <h3 class="title">
-                                @Channel.Name
-                            </h3>
-                            @if (!string.IsNullOrWhiteSpace(Channel.Description))
-                            {
-                                <p class="description">
-                                    @Channel.Description
-                                </p>
-                            }
-
-                            <div class="channel-buttons">
-                                <div class="channel-home" @onclick="ReturnHome">
-                                    Home
-                                </div>
-                                @if (windowManager.GetWindowCount() > 1)
-                                {
-                                    <div class="channel-close" @onclick="CloseWindow">
-                                        X
-                                    </div>
-                                }
-                            </div>
-
-                        </div>
-
-                        <CascadingValue Value='Channel_Permissions'>
-                            <MessageHolderComponent @ref="MessageHolder" @key='$"mh-{Window.Index}"'></MessageHolderComponent>
-                        </CascadingValue>
-
-                        @{
-                            var lastMessage = MessageHolder?.GetLastMessage();
-                        }
-
-                        <InputComponent @ref='InputComponent' />
-
-                    </div>
-            </CascadingValue>
-        </CascadingValue>
-    </CascadingValue>
-</CascadingValue>
-
-@code {
-
-    /// <summary>
-    /// True if the client has negotiated a channel connection
-    /// </summary>
-    private bool channelConnected;
-
-    [Parameter]
-    public ChatChannelWindow Window { get; set; }
-
-    [CascadingParameter]
-    public IModalService Modal { get; set; }
-
-    public PlanetChatChannel Channel;
-
-    public Planet Planet;
-
-    public PlanetMember SelfMember;
-
-    public Func<Task> ForceRefreshMessages;
-
-    public bool ForceMessageRefresh;
-
-    public MessageHolderComponent MessageHolder { get; set; }
-
-    public InputComponent InputComponent { get; set; }
-
-    public PermissionsNode Channel_Permissions { get; set; }
-
-    public MessageComponent Edit_Message { get; set; }
-
-    public bool Should_Render { get; set; }
-
-    // Runs when page is initialized
-    protected override async Task OnInitializedAsync()
-    {
-        Console.WriteLine("Initializing channel window component.");
-
-        Channel = Window.Channel;
-
-        Planet = await Window.Channel.GetPlanetAsync();
-
-        Window.Component = this;
-
-        ItemObserver<PlanetMember>.OnAnyUpdated += OnPlanetMemberUpdate;
-        ItemObserver<PlanetRole>.OnAnyUpdated += OnRoleUpdate;
-        ItemObserver<PlanetChatChannel>.OnAnyUpdated += OnChatChannelUpdate;
-
-        ValourClient.OnMessageRecieved += OnRecieveMessage;
-        ValourClient.OnMessageDeleted += OnDeleteMessage;
-
-        ValourClient.OnPlanetClose += OnPlanetClosed;
-
-        await ValourClient.OpenChannel(Channel);
-
-        await JS.InvokeVoidAsync("SetupWindow", Window.Index);
-
-        await JS.InvokeVoidAsync("OnChannelLoad", null);
-
-        await JS.InvokeVoidAsync("SetupWindow", Window.Index);
-
-        await SetupNewChannelAsync();
-    }
-
-    public async Task OnPlanetClosed(Planet planet)
-    {
-        if (planet.Id != Planet.Id)
-            return;
-
-        HomeWindow newWindow = new(Window.Index);
-        await windowManager.SetWindow(Window.Index, newWindow);
-    }
-
-    public async Task OpenEditMode(MessageComponent message)
-    {
-
-    }
-
-    protected override bool ShouldRender()
-    {
-        return Should_Render;
-    }
-
-    void IDisposable.Dispose()
-    {
-        ItemObserver<PlanetMember>.OnAnyUpdated -= OnPlanetMemberUpdate;
-        ItemObserver<PlanetRole>.OnAnyUpdated -= OnRoleUpdate;
-        ItemObserver<PlanetChatChannel>.OnAnyUpdated -= OnChatChannelUpdate;
-
-        ValourClient.OnMessageRecieved -= OnRecieveMessage;
-        ValourClient.OnMessageDeleted -= OnDeleteMessage;
-    }
-
-    public async Task OnChatChannelUpdate(PlanetChatChannel channel, bool newItem, int flags)
-    {
-        if (Channel.Id == channel.Id)
-        {
-            this.Channel = channel;
-            Should_Render = true;
-            StateHasChanged();
-        }
-    }
-
-    public async Task OnPlanetMemberUpdate(PlanetMember member, bool newItem, int flags)
-    {
-        if (member.PlanetId != Planet.Id)
-        {
-            return;
-        }
-
-        foreach (var msg in MessageHolder.RenderedMessages.Where(x => x.Author.UserId == member.UserId))
-        {
-            //Console.WriteLine(msg.Message.Message_Index);
-
-            // Update member reference
-            msg.Author = member;
-            await msg.RefreshMessage();
-        }
-    }
-
-    public async Task OnRoleUpdate(PlanetRole role, bool newItem, int flags)
-    {
-        if (role.PlanetId != Planet.Id)
-        {
-            return;
-        }
-
-        foreach (var msg in MessageHolder.RenderedMessages.Where(x => x.roleId == role.Id))
-        {
-            await msg.RefreshMessage();
-        }
-    }
-
-    public async Task CloseWindow()
-    {
-        await windowManager.CloseWindow(Window.Index);
-    }
-
-    public async Task ReturnHome()
-    {
-        HomeWindow newWindow = new HomeWindow(Window.Index);
-
-        await windowManager.SetWindow(Window.Index, newWindow);
-    }
-
-    public async Task SetupNewChannelAsync()
-    {
-        SelfMember = await PlanetMember.FindAsyncByUser(ValourClient.Self.Id, Channel.PlanetId);
-
-<<<<<<< HEAD
-        var msgs = ClientPlanetMessage.FromList(await Channel.GetLastMessagesAsync(64));
-
-        foreach (var msg in msgs)
-            await ValourCache.Put(msg.BaseMessage.Id, msg.BaseMessage);
-
-        MessageHolder.AddMessages(msgs);
-=======
-        InputComponent.SelfMember = SelfMember;
-
-        InputComponent.MessageHolder = MessageHolder;
->>>>>>> 6d73b530
-
-        Channel_Permissions = await Channel.GetMemberPermissionsAsync(SelfMember.Id, Channel.PlanetId);
-
-        MessageHolder.Clear();
-
-        MessageHolder.AddMessages(ClientPlanetMessage.FromList(await Channel.GetLastMessagesAsync(64)));
-    }
-
-    public async Task SwapChannel(PlanetChatChannel newchannel)
-    {
-        Channel = newchannel;
-
-        await windowManager.SwapWindowChannel(Window, newchannel);
-
-        await SetupNewChannelAsync();
-
-        Should_Render = true;
-        StateHasChanged();
-    }
-
-    protected override async Task OnAfterRenderAsync(bool firstRender)
-    {
-        await base.OnAfterRenderAsync(firstRender);
-        await JS.InvokeVoidAsync("ScrollWindowBottom", Window.Index);
-
-        Should_Render = false;
-    }
-
-    public async Task OnWindowClosed()
-    {
-        Console.WriteLine($"Gracefully exiting channel {Channel.Id} due to window change.");
-        await ValourClient.CloseChannel(Channel);
-    }
-
-    public async Task OnRecieveMessage(PlanetMessage message)
-    {
-        // Ignore messages not meant for this channel
-        if (message.ChannelId != Channel.Id)
-            return;
-
-        // Create client wrapper
-        ClientPlanetMessage c_message = new ClientPlanetMessage(message);
-
-        await MessageHolder.AddMessage(c_message);
-        InputComponent.PreviewMessageComponent.SetLast(MessageHolder.GetLastMessage());
-        InputComponent.PreviewMessageComponent.CheckMinimal();
-        InputComponent.PreviewMessageComponent.ReRender();
-    }
-
-    public async Task OnDeleteMessage(PlanetMessage message)
-    {
-        if (message.ChannelId != Channel.Id)
-            return;
-
-        MessageHolder.Messages.RemoveAll(x => x.Id == message.Id);
-        MessageHolder.QueuedMessages.RemoveAll(x => x.Id == message.Id);
-        MessageHolder.ForceRefresh();
-    }
-
-    public async Task ScrollToBottom()
-    {
-        await JS.InvokeVoidAsync("ScrollWindowBottom", Window.Index);
-    }
-
-    public async Task ScrollToBottomAnim()
-    {
-        await JS.InvokeVoidAsync("ScrollWindowBottomAnim", Window.Index);
-    }
-
-    public async Task OnClickWindow()
-    {
-        await windowManager.SetFocusedPlanet(await Channel.GetPlanetAsync());
-    }
-
-    public async Task UpdateScrollPosition()
-    {
-        await JS.InvokeVoidAsync("UpdateScrollPosition", Window.Index);
-    }
-
-    public async Task ScaleScrollPosition()
-    {
-        await JS.InvokeVoidAsync("ScaleScrollPosition", Window.Index);
-    }
-
-    [JSInvokable("OnScrollTopInvoke")]
-    public static async Task OnScrollTop(int index)
-    {
-        ChatChannelWindow Window = ClientWindowManager.Instance.GetWindow(index) as ChatChannelWindow;
-        MessageHolderComponent Holder = Window.Component.MessageHolder;
-
-        if (Window == null)
-        {
-            Console.WriteLine("Channel window is null in OnScrollTop!");
-            return;
-        }
-
-        if (Holder.Messages == null || Holder.Messages.Count == 0)
-        {
-            return;
-        }
-
-        long firstIndex = Holder.Messages[0].Message_Index;
-
-        Console.WriteLine($"Fetching older messages from index {firstIndex} for window {Window.Index}");
-
-        var messages = await Window.Channel.GetMessagesAsync(firstIndex, 32);
-
-        if (messages == null || messages.Count() == 0)
-        {
-            return;
-        }
-
-        foreach (var msg in messages)
-            await ValourCache.Put(msg.Id, msg, true);
-
-        await Window.Component.UpdateScrollPosition(); // This saves the scroll position
-
-        Holder.InsertMessages(0, ClientPlanetMessage.FromList(messages));
-
-        //Window.Component.StateHasChanged();
-        await Window.Component.ScaleScrollPosition(); // This ensures the page doesnt move harshly
-    }
-}
+﻿@inject HttpClient Http
+@inject NavigationManager navManager
+@inject IJSRuntime JS
+@inject ClientWindowManager windowManager
+@implements IDisposable
+@using Valour.Api.Items.Messages
+
+<!-- Cascade a bunch of values that messages and subcomponents need -->
+<CascadingValue Value='Channel'>
+    <CascadingValue Value='Window'>
+        <CascadingValue Value='this'>
+            <CascadingValue Value='SelfMember'>
+                    <div class="d-flex flex-column window" style="height:99%; max-width:100%;" id="window" @onclick="@OnClickWindow">
+
+                        <div class="channel-info">
+                            <h3 class="title">
+                                @Channel.Name
+                            </h3>
+                            @if (!string.IsNullOrWhiteSpace(Channel.Description))
+                            {
+                                <p class="description">
+                                    @Channel.Description
+                                </p>
+                            }
+
+                            <div class="channel-buttons">
+                                <div class="channel-home" @onclick="ReturnHome">
+                                    Home
+                                </div>
+                                @if (windowManager.GetWindowCount() > 1)
+                                {
+                                    <div class="channel-close" @onclick="CloseWindow">
+                                        X
+                                    </div>
+                                }
+                            </div>
+
+                        </div>
+
+                        <CascadingValue Value='Channel_Permissions'>
+                            <MessageHolderComponent @ref="MessageHolder" @key='$"mh-{Window.Index}"'></MessageHolderComponent>
+                        </CascadingValue>
+
+                        @{
+                            var lastMessage = MessageHolder?.GetLastMessage();
+                        }
+
+                        <InputComponent @ref='InputComponent' />
+
+                    </div>
+            </CascadingValue>
+        </CascadingValue>
+    </CascadingValue>
+</CascadingValue>
+
+@code {
+
+    /// <summary>
+    /// True if the client has negotiated a channel connection
+    /// </summary>
+    private bool channelConnected;
+
+    [Parameter]
+    public ChatChannelWindow Window { get; set; }
+
+    [CascadingParameter]
+    public IModalService Modal { get; set; }
+
+    public PlanetChatChannel Channel;
+
+    public Planet Planet;
+
+    public PlanetMember SelfMember;
+
+    public Func<Task> ForceRefreshMessages;
+
+    public bool ForceMessageRefresh;
+
+    public MessageHolderComponent MessageHolder { get; set; }
+
+    public InputComponent InputComponent { get; set; }
+
+    public PermissionsNode Channel_Permissions { get; set; }
+
+    public MessageComponent Edit_Message { get; set; }
+
+    public bool Should_Render { get; set; }
+
+    // Runs when page is initialized
+    protected override async Task OnInitializedAsync()
+    {
+        Console.WriteLine("Initializing channel window component.");
+
+        Channel = Window.Channel;
+
+        Planet = await Window.Channel.GetPlanetAsync();
+
+        Window.Component = this;
+
+        ItemObserver<PlanetMember>.OnAnyUpdated += OnPlanetMemberUpdate;
+        ItemObserver<PlanetRole>.OnAnyUpdated += OnRoleUpdate;
+        ItemObserver<PlanetChatChannel>.OnAnyUpdated += OnChatChannelUpdate;
+
+        ValourClient.OnMessageRecieved += OnRecieveMessage;
+        ValourClient.OnMessageDeleted += OnDeleteMessage;
+
+        ValourClient.OnPlanetClose += OnPlanetClosed;
+
+        await ValourClient.OpenChannel(Channel);
+
+        await JS.InvokeVoidAsync("SetupWindow", Window.Index);
+
+        await JS.InvokeVoidAsync("OnChannelLoad", null);
+
+        await JS.InvokeVoidAsync("SetupWindow", Window.Index);
+
+        await SetupNewChannelAsync();
+    }
+
+    public async Task OnPlanetClosed(Planet planet)
+    {
+        if (planet.Id != Planet.Id)
+            return;
+
+        HomeWindow newWindow = new(Window.Index);
+        await windowManager.SetWindow(Window.Index, newWindow);
+    }
+
+    public async Task OpenEditMode(MessageComponent message)
+    {
+
+    }
+
+    protected override bool ShouldRender()
+    {
+        return Should_Render;
+    }
+
+    void IDisposable.Dispose()
+    {
+        ItemObserver<PlanetMember>.OnAnyUpdated -= OnPlanetMemberUpdate;
+        ItemObserver<PlanetRole>.OnAnyUpdated -= OnRoleUpdate;
+        ItemObserver<PlanetChatChannel>.OnAnyUpdated -= OnChatChannelUpdate;
+
+        ValourClient.OnMessageRecieved -= OnRecieveMessage;
+        ValourClient.OnMessageDeleted -= OnDeleteMessage;
+    }
+
+    public async Task OnChatChannelUpdate(PlanetChatChannel channel, bool newItem, int flags)
+    {
+        if (Channel.Id == channel.Id)
+        {
+            this.Channel = channel;
+            Should_Render = true;
+            StateHasChanged();
+        }
+    }
+
+    public async Task OnPlanetMemberUpdate(PlanetMember member, bool newItem, int flags)
+    {
+        if (member.PlanetId != Planet.Id)
+        {
+            return;
+        }
+
+        foreach (var msg in MessageHolder.RenderedMessages.Where(x => x.Author.UserId == member.UserId))
+        {
+            //Console.WriteLine(msg.Message.Message_Index);
+
+            // Update member reference
+            msg.Author = member;
+            await msg.RefreshMessage();
+        }
+    }
+
+    public async Task OnRoleUpdate(PlanetRole role, bool newItem, int flags)
+    {
+        if (role.PlanetId != Planet.Id)
+        {
+            return;
+        }
+
+        foreach (var msg in MessageHolder.RenderedMessages.Where(x => x.roleId == role.Id))
+        {
+            await msg.RefreshMessage();
+        }
+    }
+
+    public async Task CloseWindow()
+    {
+        await windowManager.CloseWindow(Window.Index);
+    }
+
+    public async Task ReturnHome()
+    {
+        HomeWindow newWindow = new HomeWindow(Window.Index);
+
+        await windowManager.SetWindow(Window.Index, newWindow);
+    }
+
+    public async Task SetupNewChannelAsync()
+    {
+        SelfMember = await PlanetMember.FindAsyncByUser(ValourClient.Self.Id, Channel.PlanetId);
+
+        InputComponent.SelfMember = SelfMember;
+
+        InputComponent.MessageHolder = MessageHolder;
+
+        Channel_Permissions = await Channel.GetMemberPermissionsAsync(SelfMember.Id, Channel.PlanetId);
+
+        MessageHolder.Clear();
+
+        var msgs = ClientPlanetMessage.FromList(await Channel.GetLastMessagesAsync(64));
+
+        foreach (var msg in msgs)
+            await ValourCache.Put(msg.BaseMessage.Id, msg.BaseMessage);
+
+        MessageHolder.AddMessages(msgs);
+    }
+
+    public async Task SwapChannel(PlanetChatChannel newchannel)
+    {
+        Channel = newchannel;
+
+        await windowManager.SwapWindowChannel(Window, newchannel);
+
+        await SetupNewChannelAsync();
+
+        Should_Render = true;
+        StateHasChanged();
+    }
+
+    protected override async Task OnAfterRenderAsync(bool firstRender)
+    {
+        await base.OnAfterRenderAsync(firstRender);
+        await JS.InvokeVoidAsync("ScrollWindowBottom", Window.Index);
+
+        Should_Render = false;
+    }
+
+    public async Task OnWindowClosed()
+    {
+        Console.WriteLine($"Gracefully exiting channel {Channel.Id} due to window change.");
+        await ValourClient.CloseChannel(Channel);
+    }
+
+    public async Task OnRecieveMessage(PlanetMessage message)
+    {
+        // Ignore messages not meant for this channel
+        if (message.ChannelId != Channel.Id)
+            return;
+
+        // Create client wrapper
+        ClientPlanetMessage c_message = new ClientPlanetMessage(message);
+
+        await MessageHolder.AddMessage(c_message);
+        InputComponent.PreviewMessageComponent.SetLast(MessageHolder.GetLastMessage());
+        InputComponent.PreviewMessageComponent.CheckMinimal();
+        InputComponent.PreviewMessageComponent.ReRender();
+    }
+
+    public async Task OnDeleteMessage(PlanetMessage message)
+    {
+        if (message.ChannelId != Channel.Id)
+            return;
+
+        MessageHolder.Messages.RemoveAll(x => x.Id == message.Id);
+        MessageHolder.QueuedMessages.RemoveAll(x => x.Id == message.Id);
+        MessageHolder.ForceRefresh();
+    }
+
+    public async Task ScrollToBottom()
+    {
+        await JS.InvokeVoidAsync("ScrollWindowBottom", Window.Index);
+    }
+
+    public async Task ScrollToBottomAnim()
+    {
+        await JS.InvokeVoidAsync("ScrollWindowBottomAnim", Window.Index);
+    }
+
+    public async Task OnClickWindow()
+    {
+        await windowManager.SetFocusedPlanet(await Channel.GetPlanetAsync());
+    }
+
+    public async Task UpdateScrollPosition()
+    {
+        await JS.InvokeVoidAsync("UpdateScrollPosition", Window.Index);
+    }
+
+    public async Task ScaleScrollPosition()
+    {
+        await JS.InvokeVoidAsync("ScaleScrollPosition", Window.Index);
+    }
+
+    [JSInvokable("OnScrollTopInvoke")]
+    public static async Task OnScrollTop(int index)
+    {
+        ChatChannelWindow Window = ClientWindowManager.Instance.GetWindow(index) as ChatChannelWindow;
+        MessageHolderComponent Holder = Window.Component.MessageHolder;
+
+        if (Window == null)
+        {
+            Console.WriteLine("Channel window is null in OnScrollTop!");
+            return;
+        }
+
+        if (Holder.Messages == null || Holder.Messages.Count == 0)
+        {
+            return;
+        }
+
+        long firstIndex = Holder.Messages[0].Message_Index;
+
+        Console.WriteLine($"Fetching older messages from index {firstIndex} for window {Window.Index}");
+
+        var messages = await Window.Channel.GetMessagesAsync(firstIndex, 32);
+
+        if (messages == null || messages.Count() == 0)
+        {
+            return;
+        }
+
+        foreach (var msg in messages)
+            await ValourCache.Put(msg.Id, msg, true);
+
+        await Window.Component.UpdateScrollPosition(); // This saves the scroll position
+
+        Holder.InsertMessages(0, ClientPlanetMessage.FromList(messages));
+
+        //Window.Component.StateHasChanged();
+        await Window.Component.ScaleScrollPosition(); // This ensures the page doesnt move harshly
+    }
+}