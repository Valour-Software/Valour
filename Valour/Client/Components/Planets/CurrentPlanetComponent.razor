--- conflicted
+++ resolved
@@ -1,100 +1,97 @@
-﻿@inject NavigationManager navManager
-@inject ClientWindowManager windowManager
-
-<div class="current-planet-info">
-    @if (Planet != null)
-    {
-        <div>
-            <h2 class="planet-title">@Planet.Name</h2>
-
-            @if (canEdit)
-            {
-                <img class="settings" src="_content/Valour.Client/media/Settings-Icon.svg" @onclick='() => Modal.Show<EditPlanetComponent>("Edit Planet")' id="edit-planet-button">
-            }
-        </div>
-        <div style="width:100%; height: 36px;">
-            <p class="planet-desc">@Planet.Description</p>
-        </div>
-    }
-</div>
-
-@code {
-
-    [CascadingParameter]
-    public IModalService Modal { get; set; }
-
-    public Planet Planet { get; set; }
-
-    public bool canEdit = false;
-
-    protected async override Task OnInitializedAsync()
-    {
-        windowManager.OnPlanetFocused += OnPlanetChange;
-        ItemObserver<PlanetRole>.OnAnyUpdated += OnRoleUpdate;
-<<<<<<< HEAD
-        ItemObserver<Planet>.OnAnyUpdated += OnPlanetUpdate;
-    }
-
-
-    public async Task OnPlanetUpdate(Planet planet, bool newItem, int flags)
-    {
-        if (planet.Id == Planet.Id)
-        {
-            StateHasChanged();
-        }
-=======
-
-        ValourClient.OnPlanetClose += async planet =>
-        {
-            if (planet.Id == Planet.Id)
-                await OnPlanetChange(null);
-        };
->>>>>>> d63bc197
-    }
-
-    // Must refresh if roles update because it may remove permission to
-    // manage the planet
-    public async Task OnRoleUpdate(PlanetRole role, bool newItem, int flags)
-    {
-        if (Planet.Id != role.PlanetId)
-            return;
-
-        await Refresh();
-    }
-
-    public async Task OnPlanetChange(Planet planet)
-    {
-        this.Planet = planet;
-
-        await Refresh();
-    }
-
-    public async Task Refresh()
-    {
-        if (Planet == null)
-        {
-            StateHasChanged();
-            return;
-        }
-
-        Console.WriteLine($"Updating current planet component for {Planet.Name}.");
-
-        var selfMember = await ValourClient.GetSelfMember(Planet);
-        var selfRole = await selfMember.GetPrimaryRoleAsync();
-
-        //Console.WriteLine("Self: " + selfMember.Nickname);
-        //Console.WriteLine("Role: " + selfRole.Name);
-
-        if (Planet.OwnerId == selfMember.UserId ||
-            selfRole.HasPermission(PlanetPermissions.Manage))
-        {
-            canEdit = true;
-        }
-        else
-        {
-            canEdit = false;
-        }
-
-        StateHasChanged();
-    }
-}
+﻿@inject NavigationManager navManager
+@inject ClientWindowManager windowManager
+
+<div class="current-planet-info">
+    @if (Planet != null)
+    {
+        <div>
+            <h2 class="planet-title">@Planet.Name</h2>
+
+            @if (canEdit)
+            {
+                <img class="settings" src="_content/Valour.Client/media/Settings-Icon.svg" @onclick='() => Modal.Show<EditPlanetComponent>("Edit Planet")' id="edit-planet-button">
+            }
+        </div>
+        <div style="width:100%; height: 36px;">
+            <p class="planet-desc">@Planet.Description</p>
+        </div>
+    }
+</div>
+
+@code {
+
+    [CascadingParameter]
+    public IModalService Modal { get; set; }
+
+    public Planet Planet { get; set; }
+
+    public bool canEdit = false;
+
+    protected async override Task OnInitializedAsync()
+    {
+        windowManager.OnPlanetFocused += OnPlanetChange;
+        ItemObserver<PlanetRole>.OnAnyUpdated += OnRoleUpdate;
+
+        ValourClient.OnPlanetClose += async planet =>
+        {
+            if (planet.Id == Planet.Id)
+                await OnPlanetChange(null);
+        };
+        ItemObserver<Planet>.OnAnyUpdated += OnPlanetUpdate;
+    }
+
+
+    public async Task OnPlanetUpdate(Planet planet, bool newItem, int flags)
+    {
+        if (planet.Id == Planet.Id)
+        {
+            StateHasChanged();
+        }
+    }
+
+    // Must refresh if roles update because it may remove permission to
+    // manage the planet
+    public async Task OnRoleUpdate(PlanetRole role, bool newItem, int flags)
+    {
+        if (Planet.Id != role.PlanetId)
+            return;
+
+        await Refresh();
+    }
+
+    public async Task OnPlanetChange(Planet planet)
+    {
+        this.Planet = planet;
+
+        await Refresh();
+    }
+
+    public async Task Refresh()
+    {
+        if (Planet == null)
+        {
+            StateHasChanged();
+            return;
+        }
+
+        Console.WriteLine($"Updating current planet component for {Planet.Name}.");
+
+        var selfMember = await ValourClient.GetSelfMember(Planet);
+        var selfRole = await selfMember.GetPrimaryRoleAsync();
+
+        //Console.WriteLine("Self: " + selfMember.Nickname);
+        //Console.WriteLine("Role: " + selfRole.Name);
+
+        if (Planet.OwnerId == selfMember.UserId ||
+            selfRole.HasPermission(PlanetPermissions.Manage))
+        {
+            canEdit = true;
+        }
+        else
+        {
+            canEdit = false;
+        }
+
+        StateHasChanged();
+    }
+}