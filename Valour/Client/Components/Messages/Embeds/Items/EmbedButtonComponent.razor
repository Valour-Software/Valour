--- conflicted
+++ resolved
@@ -1,115 +1,101 @@
-@inject HttpClient Http
-<<<<<<< HEAD
-@implements IDisposable
-=======
-@using Valour.Api.Items.Messages
->>>>>>> 4094f7da
-
-<div style="@Item.GetStyle()" class="embed-item">
-    <button type="button" class="btn btn-@Item.Size" style="background-color:#@Item.Color;color:#@Item.TextColor;" @onclick="(async () => {await OnEmbedButtonClick();})">
-        @if (Item.Link != "") {
-            <a href="@Item.Link" rel="nofollow" target="_blank" class="embed-button-text" style="color:#@Item.TextColor;">@((MarkupString)MarkdownManager.GetHtml(Item.Text))</a>
-        }
-        else {
-            @((MarkupString)MarkdownManager.GetHtml(Item.Text))
-        }
-    </button>
-</div>
-
-@code {
-    [Parameter]
-    public EmbedItem _item {get; set;}
-
-    [Parameter]
-<<<<<<< HEAD
-    public ClientPlanetMessage Message {get; set;}
-
-=======
-    public ClientMessageWrapper Message {get; set;}
->>>>>>> 4094f7da
-    [Parameter]
-    public Embed embed { get; set;}
-
-    [Parameter]
-    public EmbedFormItem FormItem { get; set; }
-
-    [CascadingParameter]
-    public EmbedComponent embedComponent { get; set; }
-
-    EmbedButtonItem Item;
-
-    private bool ProcessClick = false;
-
-    protected override void OnInitialized()
-    {
-        Item = (EmbedButtonItem)_item;
-        embedComponent.RefreshItemComponents += Refresh;
-    }
-
-    public void Refresh()
-    {
-        Item = (EmbedButtonItem)_item;
-        Console.WriteLine($"Button: {Item.Text}");
-        StateHasChanged();
-    }
-
-    public void Dispose()
-    {
-        embedComponent.RefreshItemComponents -= Refresh;
-    }
-
-    protected override Task OnAfterRenderAsync(bool firstRender)
-    {
-        if (ProcessClick)
-        {
-            ProcessClick = false;
-            Task.Run((async () => await EmbedGoToClickHandler.HandleClick(Item, embedComponent)));
-        }
-        return base.OnAfterRenderAsync(firstRender);
-    }
-
-    public async Task OnEmbedButtonClick()
-    {
-<<<<<<< HEAD
-        if (Item.HasGoTo)
-        {
-            ProcessClick = true;
-            return;
-        }
-
-        PlanetMember SelfMember = await PlanetMember.FindAsyncByUser(ValourClient.Self.Id, Message.BaseMessage.PlanetId);
-
-        Api.Items.Messages.Embeds.EmbedInteractionEvent Interaction = new Valour.Api.Items.Messages.Embeds.EmbedInteractionEvent()
-=======
-        EmbedInteractionEvent interaction = new EmbedInteractionEvent()
->>>>>>> 4094f7da
-        {
-            EventType = EmbedIteractionEventType.ButtonClick,
-            MessageId = Message.Message.Id,
-            ChannelId = Message.Message.ChannelId,
-            TimeInteracted = DateTime.UtcNow,
-            ElementId = Item.Id
-        };
-
-        if (Message.Message is PlanetMessage)
-        {
-            var planetMessage = Message.Message as PlanetMessage;
-            PlanetMember SelfMember = await PlanetMember.FindAsyncByUser(ValourClient.Self.Id, planetMessage.PlanetId);
-
-            interaction.PlanetId = SelfMember.PlanetId;
-            interaction.Author_MemberId = planetMessage.AuthorMemberId;
-            interaction.MemberId = SelfMember.Id;
-        }
-
-        if (FormItem is not null && Item.IsSubmitButton.Value)
-        {
-            interaction.FormData = FormItem.GetFormData();
-            interaction.FormId = FormItem.Id;
-            interaction.EventType = EmbedIteractionEventType.FormSubmitted;
-        }
-
-        var response = await Http.PostAsJsonAsync($"api/embed/interact", interaction);
-
-        Console.WriteLine(response.Content.ReadAsStringAsync());
-    }
+@inject HttpClient Http
+@using Valour.Api.Items.Messages
+@implements IDisposable
+
+<div style="@Item.GetStyle()" class="embed-item">
+    <button type="button" class="btn btn-@Item.Size" style="background-color:#@Item.Color;color:#@Item.TextColor;" @onclick="(async () => {await OnEmbedButtonClick();})">
+        @if (Item.Link != "") {
+            <a href="@Item.Link" rel="nofollow" target="_blank" class="embed-button-text" style="color:#@Item.TextColor;">@((MarkupString)MarkdownManager.GetHtml(Item.Text))</a>
+        }
+        else {
+            @((MarkupString)MarkdownManager.GetHtml(Item.Text))
+        }
+    </button>
+</div>
+
+@code {
+    [Parameter]
+    public EmbedItem _item {get; set;}
+
+    [Parameter]
+    public ClientMessageWrapper Message {get; set;}
+    [Parameter]
+    public Embed embed { get; set;}
+
+    [Parameter]
+    public EmbedFormItem FormItem { get; set; }
+
+    [CascadingParameter]
+    public EmbedComponent embedComponent { get; set; }
+
+    EmbedButtonItem Item;
+
+    private bool ProcessClick = false;
+
+    protected override void OnInitialized()
+    {
+        Item = (EmbedButtonItem)_item;
+        embedComponent.RefreshItemComponents += Refresh;
+    }
+
+    public void Refresh()
+    {
+        Item = (EmbedButtonItem)_item;
+        Console.WriteLine($"Button: {Item.Text}");
+        StateHasChanged();
+    }
+
+    public void Dispose()
+    {
+        embedComponent.RefreshItemComponents -= Refresh;
+    }
+
+    protected override Task OnAfterRenderAsync(bool firstRender)
+    {
+        if (ProcessClick)
+        {
+            ProcessClick = false;
+            Task.Run((async () => await EmbedGoToClickHandler.HandleClick(Item, embedComponent)));
+        }
+        return base.OnAfterRenderAsync(firstRender);
+    }
+
+    public async Task OnEmbedButtonClick()
+    {
+        if (Item.HasGoTo)
+        {
+            ProcessClick = true;
+            return;
+        }
+
+        Api.Items.Messages.Embeds.EmbedInteractionEvent interaction = new Valour.Api.Items.Messages.Embeds.EmbedInteractionEvent()
+        {
+            EventType = EmbedIteractionEventType.ButtonClick,
+            MessageId = Message.Message.Id,
+            ChannelId = Message.Message.ChannelId,
+            TimeInteracted = DateTime.UtcNow,
+            ElementId = Item.Id
+        };
+
+        if (Message.Message is PlanetMessage)
+        {
+            var planetMessage = Message.Message as PlanetMessage;
+            PlanetMember SelfMember = await PlanetMember.FindAsyncByUser(ValourClient.Self.Id, planetMessage.PlanetId);
+
+            interaction.PlanetId = SelfMember.PlanetId;
+            interaction.Author_MemberId = planetMessage.AuthorMemberId;
+            interaction.MemberId = SelfMember.Id;
+        }
+
+        if (FormItem is not null && Item.IsSubmitButton.Value)
+        {
+            interaction.FormData = FormItem.GetFormData();
+            interaction.FormId = FormItem.Id;
+            interaction.EventType = EmbedIteractionEventType.FormSubmitted;
+        }
+
+        var response = await Http.PostAsJsonAsync($"api/embed/interact", interaction);
+
+        Console.WriteLine(response.Content.ReadAsStringAsync());
+    }
 }