﻿@using System.Net.Http.Headers
@inject HttpClient Http
@inject NavigationManager NavManager

<div class="title-container">
    <h3>Basic Info <i class="bi bi-info-circle-fill"></i></h3>
    <p class="subtitle">Change your basic account settings</p>
</div>

<br/>
<div class="preview">
    <UserInfoComponent User="@ValourClient.Self" @ref="@_infoPreview" />
</div>

<div class="mt-4 mb-4">
    <label>Status Message</label>
    <div class="input-group" style="max-width: 400px;">
        <input class="form-control" placeholder="Choose a status..." @bind="_status" />
        <button class="btn v-btn round-right" @onclick="OnStatusApply">Apply</button>
    </div>
    <ResultLabel Result="@_statusChangeResult" />
</div>

<div class="mb-4">
    <label>Status Code</label>
    <div class="input-group" style="max-width: 400px;">
        <InputSelect class="form-select" @bind-Value="_statusCode">
            <option value="0">Automatic</option>
            <option value="4">Online</option>
            <option value="2">Away</option>
            <option value="3">Do Not Disturb</option>
            <option value="1">Offline</option>
        </InputSelect>
        <button class="btn v-btn round-right" @onclick="@OnStatusCodeApply">Apply</button>
    </div>
    <ResultLabel Result="@_statusCodeChangeResult" />
</div>

<div class="mb-4">
    <label>Tag</label>
    <div class="input-group" style="max-width: 400px">
        <input class="form-control" placeholder="Tag" @bind="@_tag" maxlength="4" disabled="@(ValourClient.Self.Subscription is null)"/>
        <button class="btn v-btn round-right" @onclick="@OnTagApply" disabled="@(ValourClient.Self.Subscription is null)">Apply</button>
    </div>
    @if (ValourClient.Self.Subscription is null){
        <label>You need Stargazer to change your tag.</label>
    }
    <ResultLabel Result="@_tagChangeResult" />
</div>
<div class="mt-4 mb-4">
    <label>Profile Image (pfp)</label>
    <img alt="Your profile picture" class="avatar" src="@_pfpUrl" @onerror="@OnPfpError" onclick="document.getElementById('avatar-upload').click()" />
    <ResultLabel Result="@_pfpChangeResult" />
    <div style="display:none">
        <InputFile OnChange="@LoadFiles" accept=".png,.jpg,.jpeg,.gif,.webp" id="avatar-upload"></InputFile>
    </div>
</div>

<br/>

<h3>DANGER ZONE</h3>
<div class="btn-row">
    <button class="btn v-btn danger" @onclick="@OnClickDeleteAccount">Delete my Account</button>
    <button class="btn v-btn secondary" @onclick="@OnClickChangePassword">Change Password</button>
    <button class="btn v-btn secondary" onclick="@OnClickChangeUsername">Change Username</button>
</div> 
<br/>
<br/>

@code {

    [CascadingParameter]
    public ModalRoot ModalRoot { get; set; }

    [Parameter] 
    public User User { get; set; }

    private UserInfoComponent _infoPreview;

    private string _tag;
    private ITaskResult _tagChangeResult;

    private string _pfpUrl;
    private ITaskResult _pfpChangeResult;

    private string _status;
    private ITaskResult _statusChangeResult;

    private int _statusCode;
    private ITaskResult _statusCodeChangeResult;

    private async Task OnStatusApply()
    {
        var oldStatus = User.Status;
        User.Status = _status;
<<<<<<< HEAD
        _statusChangeResult = await LiveModel.UpdateAsync(User);

=======
        _statusChangeResult = await ClientModel.UpdateAsync(User);
        
>>>>>>> 51727e37
        // Rollback change if it failed
        if (!_statusChangeResult.Success)
        {
            User.Status = oldStatus;
        }

        StateHasChanged();
        await _infoPreview.UpdateAll();
    }

    private async Task OnTagApply()
    {
        if (_tag.Length != 4)
        {
            _tagChangeResult = new TaskResult(false, "Tag must be 4 characters long.");
            StateHasChanged();
            return;
        }

        foreach (var c in _tag)
        {
            if (!char.IsLetterOrDigit(c))
            {
                _tagChangeResult = new TaskResult(false, "Tag must be alphanumeric.");
                StateHasChanged();
                return;
            }
        }

        var oldTag = User.Tag;
        User.Tag = _tag;
<<<<<<< HEAD
        _tagChangeResult = await LiveModel.UpdateAsync(User);

=======
        _tagChangeResult = await ClientModel.UpdateAsync(User);
        
>>>>>>> 51727e37
        // Rollback change if it failed
        if (!_tagChangeResult.Success)
        {
            User.Tag = oldTag;
        }

        StateHasChanged();
        await _infoPreview.UpdateAll();
    }

    private async Task OnStatusCodeApply()
    {
        var oldStatusCode = User.UserStateCode;
        User.UserStateCode = _statusCode;
<<<<<<< HEAD
        _statusCodeChangeResult = await LiveModel.UpdateAsync(User);

=======
        _statusCodeChangeResult = await ClientModel.UpdateAsync(User);
       
>>>>>>> 51727e37
        // Rollback change if it failed
        if (!_statusCodeChangeResult.Success)
        {
            User.UserStateCode = oldStatusCode;
        }

        StateHasChanged();
        await _infoPreview.UpdateAll();
    }

    protected override void OnInitialized()
    {
        _pfpUrl = User.GetAvatarUrl(AvatarFormat.Webp256);
        _status = User.Status;
        _statusCode = User.UserStateCode;
        _tag = User.Tag;
    }

    private void OnPfpError()
    {
        _pfpUrl = "_content/Valour.Client/icon-512.png";
        StateHasChanged();
    }

    private async Task LoadFiles(InputFileChangeEventArgs e)
    {
        var file = e.File;

        // 10mb limit
        if (file.Size > 10240000)
        {
            _pfpChangeResult = new TaskResult(false, "Max profile image size is 10mb.");
            StateHasChanged();
            return;
        }

        var streamContent = new StreamContent(file.OpenReadStream(10240000));
        var content = new MultipartFormDataContent();
        streamContent.Headers.ContentType = new MediaTypeHeaderValue(file.ContentType);
        content.Add(streamContent, file.Name, file.Name);

        var result = await ValourClient.PrimaryNode.PostAsyncWithResponse<string>($"upload/profile", content);
        _pfpChangeResult = result;

        if (_pfpChangeResult.Success)
        {
            // We slightly modify the url to force a refresh
            _pfpUrl = User.GetAvatarUrl(AvatarFormat.WebpAnimated256) + $"?x={DateTime.Now.Ticks}";
        }

        StateHasChanged();
        await _infoPreview.UpdateAll();
    }

    private void OnClickDeleteAccount()
    {
        ModalRoot.OpenModal<DeleteAccountModal>();
    }

    private void OnClickChangePassword()
    {
        ModalRoot.OpenModal<ChangePasswordModal>();
    }

    private void OnClickChangeUsername()
    {
        ModalRoot.OpenModal<ChangeUsernameModal>();
    }
}<|MERGE_RESOLUTION|>--- conflicted
+++ resolved
@@ -1,230 +1,218 @@
-﻿@using System.Net.Http.Headers
-@inject HttpClient Http
-@inject NavigationManager NavManager
-
-<div class="title-container">
-    <h3>Basic Info <i class="bi bi-info-circle-fill"></i></h3>
-    <p class="subtitle">Change your basic account settings</p>
-</div>
-
-<br/>
-<div class="preview">
-    <UserInfoComponent User="@ValourClient.Self" @ref="@_infoPreview" />
-</div>
-
-<div class="mt-4 mb-4">
-    <label>Status Message</label>
-    <div class="input-group" style="max-width: 400px;">
-        <input class="form-control" placeholder="Choose a status..." @bind="_status" />
-        <button class="btn v-btn round-right" @onclick="OnStatusApply">Apply</button>
-    </div>
-    <ResultLabel Result="@_statusChangeResult" />
-</div>
-
-<div class="mb-4">
-    <label>Status Code</label>
-    <div class="input-group" style="max-width: 400px;">
-        <InputSelect class="form-select" @bind-Value="_statusCode">
-            <option value="0">Automatic</option>
-            <option value="4">Online</option>
-            <option value="2">Away</option>
-            <option value="3">Do Not Disturb</option>
-            <option value="1">Offline</option>
-        </InputSelect>
-        <button class="btn v-btn round-right" @onclick="@OnStatusCodeApply">Apply</button>
-    </div>
-    <ResultLabel Result="@_statusCodeChangeResult" />
-</div>
-
-<div class="mb-4">
-    <label>Tag</label>
-    <div class="input-group" style="max-width: 400px">
-        <input class="form-control" placeholder="Tag" @bind="@_tag" maxlength="4" disabled="@(ValourClient.Self.Subscription is null)"/>
-        <button class="btn v-btn round-right" @onclick="@OnTagApply" disabled="@(ValourClient.Self.Subscription is null)">Apply</button>
-    </div>
-    @if (ValourClient.Self.Subscription is null){
-        <label>You need Stargazer to change your tag.</label>
-    }
-    <ResultLabel Result="@_tagChangeResult" />
-</div>
-<div class="mt-4 mb-4">
-    <label>Profile Image (pfp)</label>
-    <img alt="Your profile picture" class="avatar" src="@_pfpUrl" @onerror="@OnPfpError" onclick="document.getElementById('avatar-upload').click()" />
-    <ResultLabel Result="@_pfpChangeResult" />
-    <div style="display:none">
-        <InputFile OnChange="@LoadFiles" accept=".png,.jpg,.jpeg,.gif,.webp" id="avatar-upload"></InputFile>
-    </div>
-</div>
-
-<br/>
-
-<h3>DANGER ZONE</h3>
-<div class="btn-row">
-    <button class="btn v-btn danger" @onclick="@OnClickDeleteAccount">Delete my Account</button>
-    <button class="btn v-btn secondary" @onclick="@OnClickChangePassword">Change Password</button>
-    <button class="btn v-btn secondary" onclick="@OnClickChangeUsername">Change Username</button>
-</div> 
-<br/>
-<br/>
-
-@code {
-
-    [CascadingParameter]
-    public ModalRoot ModalRoot { get; set; }
-
-    [Parameter] 
-    public User User { get; set; }
-
-    private UserInfoComponent _infoPreview;
-
-    private string _tag;
-    private ITaskResult _tagChangeResult;
-
-    private string _pfpUrl;
-    private ITaskResult _pfpChangeResult;
-
-    private string _status;
-    private ITaskResult _statusChangeResult;
-
-    private int _statusCode;
-    private ITaskResult _statusCodeChangeResult;
-
-    private async Task OnStatusApply()
-    {
-        var oldStatus = User.Status;
-        User.Status = _status;
-<<<<<<< HEAD
-        _statusChangeResult = await LiveModel.UpdateAsync(User);
-
-=======
-        _statusChangeResult = await ClientModel.UpdateAsync(User);
-        
->>>>>>> 51727e37
-        // Rollback change if it failed
-        if (!_statusChangeResult.Success)
-        {
-            User.Status = oldStatus;
-        }
-
-        StateHasChanged();
-        await _infoPreview.UpdateAll();
-    }
-
-    private async Task OnTagApply()
-    {
-        if (_tag.Length != 4)
-        {
-            _tagChangeResult = new TaskResult(false, "Tag must be 4 characters long.");
-            StateHasChanged();
-            return;
-        }
-
-        foreach (var c in _tag)
-        {
-            if (!char.IsLetterOrDigit(c))
-            {
-                _tagChangeResult = new TaskResult(false, "Tag must be alphanumeric.");
-                StateHasChanged();
-                return;
-            }
-        }
-
-        var oldTag = User.Tag;
-        User.Tag = _tag;
-<<<<<<< HEAD
-        _tagChangeResult = await LiveModel.UpdateAsync(User);
-
-=======
-        _tagChangeResult = await ClientModel.UpdateAsync(User);
-        
->>>>>>> 51727e37
-        // Rollback change if it failed
-        if (!_tagChangeResult.Success)
-        {
-            User.Tag = oldTag;
-        }
-
-        StateHasChanged();
-        await _infoPreview.UpdateAll();
-    }
-
-    private async Task OnStatusCodeApply()
-    {
-        var oldStatusCode = User.UserStateCode;
-        User.UserStateCode = _statusCode;
-<<<<<<< HEAD
-        _statusCodeChangeResult = await LiveModel.UpdateAsync(User);
-
-=======
-        _statusCodeChangeResult = await ClientModel.UpdateAsync(User);
-       
->>>>>>> 51727e37
-        // Rollback change if it failed
-        if (!_statusCodeChangeResult.Success)
-        {
-            User.UserStateCode = oldStatusCode;
-        }
-
-        StateHasChanged();
-        await _infoPreview.UpdateAll();
-    }
-
-    protected override void OnInitialized()
-    {
-        _pfpUrl = User.GetAvatarUrl(AvatarFormat.Webp256);
-        _status = User.Status;
-        _statusCode = User.UserStateCode;
-        _tag = User.Tag;
-    }
-
-    private void OnPfpError()
-    {
-        _pfpUrl = "_content/Valour.Client/icon-512.png";
-        StateHasChanged();
-    }
-
-    private async Task LoadFiles(InputFileChangeEventArgs e)
-    {
-        var file = e.File;
-
-        // 10mb limit
-        if (file.Size > 10240000)
-        {
-            _pfpChangeResult = new TaskResult(false, "Max profile image size is 10mb.");
-            StateHasChanged();
-            return;
-        }
-
-        var streamContent = new StreamContent(file.OpenReadStream(10240000));
-        var content = new MultipartFormDataContent();
-        streamContent.Headers.ContentType = new MediaTypeHeaderValue(file.ContentType);
-        content.Add(streamContent, file.Name, file.Name);
-
-        var result = await ValourClient.PrimaryNode.PostAsyncWithResponse<string>($"upload/profile", content);
-        _pfpChangeResult = result;
-
-        if (_pfpChangeResult.Success)
-        {
-            // We slightly modify the url to force a refresh
-            _pfpUrl = User.GetAvatarUrl(AvatarFormat.WebpAnimated256) + $"?x={DateTime.Now.Ticks}";
-        }
-
-        StateHasChanged();
-        await _infoPreview.UpdateAll();
-    }
-
-    private void OnClickDeleteAccount()
-    {
-        ModalRoot.OpenModal<DeleteAccountModal>();
-    }
-
-    private void OnClickChangePassword()
-    {
-        ModalRoot.OpenModal<ChangePasswordModal>();
-    }
-
-    private void OnClickChangeUsername()
-    {
-        ModalRoot.OpenModal<ChangeUsernameModal>();
-    }
+﻿@using System.Net.Http.Headers
+@inject HttpClient Http
+@inject NavigationManager NavManager
+
+<div class="title-container">
+    <h3>Basic Info <i class="bi bi-info-circle-fill"></i></h3>
+    <p class="subtitle">Change your basic account settings</p>
+</div>
+
+<br/>
+<div class="preview">
+    <UserInfoComponent User="@ValourClient.Self" @ref="@_infoPreview" />
+</div>
+
+<div class="mt-4 mb-4">
+    <label>Status Message</label>
+    <div class="input-group" style="max-width: 400px;">
+        <input class="form-control" placeholder="Choose a status..." @bind="_status" />
+        <button class="btn v-btn round-right" @onclick="OnStatusApply">Apply</button>
+    </div>
+    <ResultLabel Result="@_statusChangeResult" />
+</div>
+
+<div class="mb-4">
+    <label>Status Code</label>
+    <div class="input-group" style="max-width: 400px;">
+        <InputSelect class="form-select" @bind-Value="_statusCode">
+            <option value="0">Automatic</option>
+            <option value="4">Online</option>
+            <option value="2">Away</option>
+            <option value="3">Do Not Disturb</option>
+            <option value="1">Offline</option>
+        </InputSelect>
+        <button class="btn v-btn round-right" @onclick="@OnStatusCodeApply">Apply</button>
+    </div>
+    <ResultLabel Result="@_statusCodeChangeResult" />
+</div>
+
+<div class="mb-4">
+    <label>Tag</label>
+    <div class="input-group" style="max-width: 400px">
+        <input class="form-control" placeholder="Tag" @bind="@_tag" maxlength="4" disabled="@(ValourClient.Self.Subscription is null)"/>
+        <button class="btn v-btn round-right" @onclick="@OnTagApply" disabled="@(ValourClient.Self.Subscription is null)">Apply</button>
+    </div>
+    @if (ValourClient.Self.Subscription is null){
+        <label>You need Stargazer to change your tag.</label>
+    }
+    <ResultLabel Result="@_tagChangeResult" />
+</div>
+<div class="mt-4 mb-4">
+    <label>Profile Image (pfp)</label>
+    <img alt="Your profile picture" class="avatar" src="@_pfpUrl" @onerror="@OnPfpError" onclick="document.getElementById('avatar-upload').click()" />
+    <ResultLabel Result="@_pfpChangeResult" />
+    <div style="display:none">
+        <InputFile OnChange="@LoadFiles" accept=".png,.jpg,.jpeg,.gif,.webp" id="avatar-upload"></InputFile>
+    </div>
+</div>
+
+<br/>
+
+<h3>DANGER ZONE</h3>
+<div class="btn-row">
+    <button class="btn v-btn danger" @onclick="@OnClickDeleteAccount">Delete my Account</button>
+    <button class="btn v-btn secondary" @onclick="@OnClickChangePassword">Change Password</button>
+    <button class="btn v-btn secondary" onclick="@OnClickChangeUsername">Change Username</button>
+</div> 
+<br/>
+<br/>
+
+@code {
+
+    [CascadingParameter]
+    public ModalRoot ModalRoot { get; set; }
+
+    [Parameter] 
+    public User User { get; set; }
+
+    private UserInfoComponent _infoPreview;
+
+    private string _tag;
+    private ITaskResult _tagChangeResult;
+
+    private string _pfpUrl;
+    private ITaskResult _pfpChangeResult;
+
+    private string _status;
+    private ITaskResult _statusChangeResult;
+
+    private int _statusCode;
+    private ITaskResult _statusCodeChangeResult;
+
+    private async Task OnStatusApply()
+    {
+        var oldStatus = User.Status;
+        User.Status = _status;
+
+        _statusChangeResult = await ClientModel.UpdateAsync(User);
+    
+        // Rollback change if it failed
+        if (!_statusChangeResult.Success)
+        {
+            User.Status = oldStatus;
+        }
+
+        StateHasChanged();
+        await _infoPreview.UpdateAll();
+    }
+
+    private async Task OnTagApply()
+    {
+        if (_tag.Length != 4)
+        {
+            _tagChangeResult = new TaskResult(false, "Tag must be 4 characters long.");
+            StateHasChanged();
+            return;
+        }
+
+        foreach (var c in _tag)
+        {
+            if (!char.IsLetterOrDigit(c))
+            {
+                _tagChangeResult = new TaskResult(false, "Tag must be alphanumeric.");
+                StateHasChanged();
+                return;
+            }
+        }
+
+        var oldTag = User.Tag;
+        User.Tag = _tag;
+
+        _tagChangeResult = await ClientModel.UpdateAsync(User);
+
+        // Rollback change if it failed
+        if (!_tagChangeResult.Success)
+        {
+            User.Tag = oldTag;
+        }
+
+        StateHasChanged();
+        await _infoPreview.UpdateAll();
+    }
+
+    private async Task OnStatusCodeApply()
+    {
+        var oldStatusCode = User.UserStateCode;
+        User.UserStateCode = _statusCode;
+
+        _statusCodeChangeResult = await ClientModel.UpdateAsync(User);
+
+        // Rollback change if it failed
+        if (!_statusCodeChangeResult.Success)
+        {
+            User.UserStateCode = oldStatusCode;
+        }
+
+        StateHasChanged();
+        await _infoPreview.UpdateAll();
+    }
+
+    protected override void OnInitialized()
+    {
+        _pfpUrl = User.GetAvatarUrl(AvatarFormat.Webp256);
+        _status = User.Status;
+        _statusCode = User.UserStateCode;
+        _tag = User.Tag;
+    }
+
+    private void OnPfpError()
+    {
+        _pfpUrl = "_content/Valour.Client/icon-512.png";
+        StateHasChanged();
+    }
+
+    private async Task LoadFiles(InputFileChangeEventArgs e)
+    {
+        var file = e.File;
+
+        // 10mb limit
+        if (file.Size > 10240000)
+        {
+            _pfpChangeResult = new TaskResult(false, "Max profile image size is 10mb.");
+            StateHasChanged();
+            return;
+        }
+
+        var streamContent = new StreamContent(file.OpenReadStream(10240000));
+        var content = new MultipartFormDataContent();
+        streamContent.Headers.ContentType = new MediaTypeHeaderValue(file.ContentType);
+        content.Add(streamContent, file.Name, file.Name);
+
+        var result = await ValourClient.PrimaryNode.PostAsyncWithResponse<string>($"upload/profile", content);
+        _pfpChangeResult = result;
+
+        if (_pfpChangeResult.Success)
+        {
+            // We slightly modify the url to force a refresh
+            _pfpUrl = User.GetAvatarUrl(AvatarFormat.WebpAnimated256) + $"?x={DateTime.Now.Ticks}";
+        }
+
+        StateHasChanged();
+        await _infoPreview.UpdateAll();
+    }
+
+    private void OnClickDeleteAccount()
+    {
+        ModalRoot.OpenModal<DeleteAccountModal>();
+    }
+
+    private void OnClickChangePassword()
+    {
+        ModalRoot.OpenModal<ChangePasswordModal>();
+    }
+
+    private void OnClickChangeUsername()
+    {
+        ModalRoot.OpenModal<ChangeUsernameModal>();
+    }
 }