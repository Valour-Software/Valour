﻿@using System.Net.Http.Headers
<<<<<<< HEAD
@using Valour.Shared.Extensions
@using System.IO
@using System.Net.Http.Headers
@inject HttpClient Http
=======
@using Valour.Shared.Extensions
@using System.IO
@using System.Net.Http.Headers
@inject HttpClient Http
>>>>>>> 1e91a6bf
@inject NavigationManager NavManager
@inject ValourClient Client
@inject AuthService AuthService

<div class="settings-container">
    <div class="editor-section">
        <h3 class="editor-section-title">
            <i class="bi bi-person-badge"></i>
            Status & Appearance
        </h3>
        <p class="subtitle">Customize how others see you</p>

        <div class="preview">
            <UserInfoComponent User="@Client.Me" @ref="@_infoPreview" />
        </div>

        <div class="form-group">
            <label>Status Message</label>
            <div class="input-group">
                <input class="v-input" placeholder="Choose a status..." @bind="_status" />
                <button class="v-btn primary" @onclick="OnStatusApply">Apply</button>
            </div>
            <ResultLabel Result="@_statusChangeResult" />
        </div>

        <div class="form-group">
            <label>Status Code</label>
            <div class="input-group">
                <InputSelect class="v-input" @bind-Value="_statusCode">
                    <option value="0">Automatic</option>
                    <option value="4">Online</option>
                    <option value="2">Away</option>
                    <option value="3">Do Not Disturb</option>
                    <option value="1">Offline</option>
                </InputSelect>
                <button class="v-btn primary" @onclick="@OnStatusCodeApply">Apply</button>
            </div>
            <ResultLabel Result="@_statusCodeChangeResult" />
        </div>

        <div class="form-group">
            <label>Tag</label>
            <div class="input-group">
                <input class="v-input" placeholder="Tag" @bind="@_tag" maxlength="4" disabled="@(Client.Me.Subscription is null)" />
                <button class="v-btn primary" @onclick="@OnTagApply" disabled="@(Client.Me.Subscription is null)">Apply</button>
            </div>
            @if (Client.Me.Subscription is null) {
                <p class="helper-text">You need Stargazer to change your tag.</p>
            }
            <ResultLabel Result="@_tagChangeResult" />
        </div>
    </div>

    <div class="editor-section">
        <h3 class="editor-section-title">
            <i class="bi bi-image"></i>
            Avatar
        </h3>
        
        <div class="avatar-container">
            <img alt="Your profile picture" class="avatar bordered" src="@_pfpUrl" @onerror="@OnPfpError" onclick="document.getElementById('avatar-upload').click()" />
            <p class="helper-text">Click the image to upload a new profile picture</p>
            <ResultLabel Result="@_pfpChangeResult" />
<<<<<<< HEAD
            <div style="display:none">
                <InputFile OnChange="@LoadFiles" accept=".png,.jpg,.jpeg,.gif,.webp" id="avatar-upload"></InputFile>
            </div>
        </div>
=======
            <div style="display:none">
                <InputFile OnChange="@LoadFiles" accept=".png,.jpg,.jpeg,.gif,.webp" id="avatar-upload"></InputFile>
            </div>
            <ImageCropper ImageDataUrl="@_cropDataUrl" Visible="@_showCropper" OutputMimeType="@_pendingImageType" OnCropped="OnAvatarCropped" OnCancel="OnCropCancel" />
        </div>
>>>>>>> 1e91a6bf
    </div>

    <div class="editor-section security">
        <h3 class="editor-section-title">
            <i class="bi bi-shield-lock"></i>
            Security
        </h3>

        <div class="toggle-item">
            <div class="toggle-header">
                <span class="toggle-title">Multi-Factor Authentication</span>
                @if (_multiAuthMethods is null) {
                    <div class="loading-indicator"></div>
                } else if (_multiAuthMethods.Count > 0) {
                    <span class="status-badge enabled">Enabled</span>
                } else {
                    <span class="status-badge">Disabled</span>
                }
            </div>
            
            <p class="toggle-description">Protect your account with an additional security layer</p>
            
            <div class="toggle-content">
                @if (_multiAuthMethods is null) {
                    <div class="loading-state">
                        <div class="loading-indicator"></div>
                        <p>Loading...</p>
                    </div>
                } else {
                    @if (_multiAuthMethods.Count > 0) {
                        <div class="mfa-status enabled">
                            <i class="bi bi-shield-check"></i>
                            <span>Your account is protected with multi-factor authentication</span>
                        </div>
                        <button @onclick="@OnClickRemoveMfa" class="v-btn danger mt-2">Remove MFA</button>
                    } else {
                        <div class="mfa-status">
                            <i class="bi bi-shield-exclamation"></i>
                            <span>Adding MFA greatly improves your account security</span>
                        </div>
                        <button @onclick="@OnClickMfA" class="v-btn primary">Setup MFA</button>
                    }
                }
            </div>
        </div>
        
        <div class="actions">
            <button class="v-btn secondary" @onclick="@OnClickChangePassword">Change Password</button>
        </div>
    </div>

    <div class="editor-section danger-zone">
        <h3 class="editor-section-title">
            <i class="bi bi-exclamation-triangle"></i>
            Danger Zone
        </h3>
        <p class="helper-text">These actions can't be undone. Please proceed with caution.</p>

        <div class="actions">
            <button class="v-btn secondary" @onclick="@OnClickChangeUsername">Change Username</button>
            <button class="v-btn danger" @onclick="@OnClickDeleteAccount">Delete Account</button>
        </div>
    </div>
</div>

@code {
    [CascadingParameter]
    public ModalRoot ModalRoot { get; set; }

    [Parameter]
    public User User { get; set; }

    private UserInfoComponent _infoPreview;

    private string _tag;
    private ITaskResult _tagChangeResult;

<<<<<<< HEAD
    private string _pfpUrl;
    private ITaskResult _pfpChangeResult;
    private string _cropDataUrl;
    private string _pendingImageType;
=======
    private string _pfpUrl;
    private ITaskResult _pfpChangeResult;
    private bool _showCropper = false;
    private string _cropDataUrl;
    private string _pendingImageType;
>>>>>>> 1e91a6bf

    private string _status;
    private ITaskResult _statusChangeResult;

    private int _statusCode;
    private ITaskResult _statusCodeChangeResult;

    private List<string> _multiAuthMethods;

    private async Task OnStatusApply()
    {
        var oldStatus = User.Status;
        User.Status = _status;

        _statusChangeResult = await User.UpdateAsync();

        // Rollback change if it failed
        if (!_statusChangeResult.Success)
        {
            User.Status = oldStatus;
        }

        StateHasChanged();
        _infoPreview.UpdateAll();
    }

    private async Task OnTagApply()
    {
        if (_tag.Length != 4)
        {
            _tagChangeResult = new TaskResult(false, "Tag must be 4 characters long.");
            StateHasChanged();
            return;
        }

        foreach (var c in _tag)
        {
            if (!char.IsLetterOrDigit(c))
            {
                _tagChangeResult = new TaskResult(false, "Tag must be alphanumeric.");
                StateHasChanged();
                return;
            }
        }

        var oldTag = User.Tag;
        User.Tag = _tag;

        _tagChangeResult = await User.UpdateAsync();

        // Rollback change if it failed
        if (!_tagChangeResult.Success)
        {
            User.Tag = oldTag;
        }

        StateHasChanged();
        _infoPreview.UpdateAll();
    }

    private async Task OnStatusCodeApply()
    {
        var oldStatusCode = User.UserStateCode;
        User.UserStateCode = _statusCode;

        _statusCodeChangeResult = await User.UpdateAsync();

        // Rollback change if it failed
        if (!_statusCodeChangeResult.Success)
        {
            User.UserStateCode = oldStatusCode;
        }

        StateHasChanged();
        _infoPreview.UpdateAll();
    }

    protected override async Task OnInitializedAsync()
    {
        _pfpUrl = User.GetAvatar(AvatarFormat.Webp256);
        _status = User.Status;
        _statusCode = User.UserStateCode;
        _tag = User.Tag;

        StateHasChanged();

        _multiAuthMethods = await AuthService.GetMfaMethodsAsync();

        StateHasChanged();
    }

    private void OnPfpError()
    {
        _pfpUrl = "_content/Valour.Client/icon-512.webp";
        StateHasChanged();
    }

<<<<<<< HEAD
    private async Task LoadFiles(InputFileChangeEventArgs e)
    {
        var file = e.File;

        // 10mb limit
        if (file.Size > 10240000)
        {
            _pfpChangeResult = new TaskResult(false, "Max profile image size is 10mb.");
            StateHasChanged();
            return;
        }

        using var ms = new MemoryStream();
        await file.OpenReadStream(10240000).CopyToAsync(ms);
        _pendingImageType = file.ContentType;
        _cropDataUrl = $"data:{file.ContentType};base64,{Convert.ToBase64String(ms.ToArray())}";

        var modalData = new ImageCropperModal.ModalParams
        {
            ImageDataUrl = _cropDataUrl,
            AspectRatio = 1d,
            OutputMimeType = _pendingImageType,
            OnCropped = async (dataUrl) => await OnAvatarCropped(dataUrl),
            OnCancel = OnCropCancel
        };
        ModalRoot.OpenModal<ImageCropperModal>(modalData);
    }

    private async Task UploadAvatar(byte[] data, string contentType)
    {
        var streamContent = new StreamContent(new MemoryStream(data));
        var content = new MultipartFormDataContent();
        streamContent.Headers.ContentType = new MediaTypeHeaderValue(contentType);
        content.Add(streamContent, "avatar", "avatar");

        var result = await Client.PrimaryNode.PostMultipartDataWithResponse<string>($"upload/profile", content);

        _pfpChangeResult = result;

        if (_pfpChangeResult.Success)
        {
            User newUser = new(Client);
            User.CopyAllTo(newUser);
            newUser.Version++;
            Client.Cache.Users.Put(newUser);

            _pfpUrl = User.GetAvatar(AvatarFormat.WebpAnimated256);
        }

        StateHasChanged();
        _infoPreview.UpdateAll();
    }

    private async Task OnAvatarCropped(string dataUrl)
    {
        var base64 = dataUrl.Substring(dataUrl.IndexOf(',') + 1);
        var bytes = Convert.FromBase64String(base64);
        await UploadAvatar(bytes, _pendingImageType);
    }

    private void OnCropCancel() { }
=======
    private async Task LoadFiles(InputFileChangeEventArgs e)
    {
        var file = e.File;

        // 10mb limit
        if (file.Size > 10240000)
        {
            _pfpChangeResult = new TaskResult(false, "Max profile image size is 10mb.");
            StateHasChanged();
            return;
        }

        using var ms = new MemoryStream();
        await file.OpenReadStream(10240000).CopyToAsync(ms);
        _pendingImageType = file.ContentType;
        _cropDataUrl = $"data:{file.ContentType};base64,{Convert.ToBase64String(ms.ToArray())}";
        _showCropper = true;
        StateHasChanged();
    }

    private async Task UploadAvatar(byte[] data, string contentType)
    {
        var streamContent = new StreamContent(new MemoryStream(data));
        var content = new MultipartFormDataContent();
        streamContent.Headers.ContentType = new MediaTypeHeaderValue(contentType);
        content.Add(streamContent, "avatar", "avatar");

        var result = await Client.PrimaryNode.PostMultipartDataWithResponse<string>($"upload/profile", content);

        _pfpChangeResult = result;

        if (_pfpChangeResult.Success)
        {
            User newUser = new(Client);
            User.CopyAllTo(newUser);
            newUser.Version++;
            Client.Cache.Users.Put(newUser);

            _pfpUrl = User.GetAvatar(AvatarFormat.WebpAnimated256);
        }

        StateHasChanged();
        _infoPreview.UpdateAll();
    }
>>>>>>> 1e91a6bf

    private async Task OnAvatarCropped(string dataUrl)
    {
        _showCropper = false;
        if (!string.IsNullOrWhiteSpace(dataUrl))
        {
            var base64Index = dataUrl.IndexOf(',');
            if (base64Index > -1)
            {
                var base64 = dataUrl[(base64Index + 1)..];
                var bytes = Convert.FromBase64String(base64);
                await UploadAvatar(bytes, _pendingImageType);
            }
        }
        _pendingImageType = null;
        _cropDataUrl = null;
        StateHasChanged();
    }

    private void OnCropCancel()
    {
        _showCropper = false;
        _pendingImageType = null;
        _cropDataUrl = null;
        StateHasChanged();
    }

    private void OnClickDeleteAccount()
    {
        ModalRoot.OpenModal<DeleteAccountModal>();
    }

    private void OnClickChangePassword()
    {
        ModalRoot.OpenModal<ChangePasswordModal>();
    }

    private void OnClickChangeUsername()
    {
        ModalRoot.OpenModal<ChangeUsernameModal>();
    }

    private void OnClickMfA()
    {
        ModalRoot.OpenModal<SetupMfaModal>(_multiAuthMethods);
    }

    private void OnClickRemoveMfa()
    {
        ModalRoot.OpenModal<PasswordConfirmModal>(new PasswordConfirmModal.Params()
        {
            Title = "Remove MFA?",
            Description = "Enter your password to disable Multi-Factor Authentication",
            OnConfirmAsync = async (password) =>
            {
                var result = await ToastContainer.Instance.WaitToastWithTaskResult(new ProgressToastData<TaskResult>()
                {
                    ProgressTask = AuthService.RemoveMfaAsync(password),
                    Title = "Removing MFA",
                    Message = "Verifying password...",
                });

                if (result.Success)
                {
                    _multiAuthMethods = new List<string>();
                    StateHasChanged();
                }

                return result;
            }
        });
    }
}
<|MERGE_RESOLUTION|>--- conflicted
+++ resolved
@@ -1,454 +1,384 @@
-﻿@using System.Net.Http.Headers
-<<<<<<< HEAD
-@using Valour.Shared.Extensions
-@using System.IO
-@using System.Net.Http.Headers
-@inject HttpClient Http
-=======
-@using Valour.Shared.Extensions
-@using System.IO
-@using System.Net.Http.Headers
-@inject HttpClient Http
->>>>>>> 1e91a6bf
-@inject NavigationManager NavManager
-@inject ValourClient Client
-@inject AuthService AuthService
-
-<div class="settings-container">
-    <div class="editor-section">
-        <h3 class="editor-section-title">
-            <i class="bi bi-person-badge"></i>
-            Status & Appearance
-        </h3>
-        <p class="subtitle">Customize how others see you</p>
-
-        <div class="preview">
-            <UserInfoComponent User="@Client.Me" @ref="@_infoPreview" />
-        </div>
-
-        <div class="form-group">
-            <label>Status Message</label>
-            <div class="input-group">
-                <input class="v-input" placeholder="Choose a status..." @bind="_status" />
-                <button class="v-btn primary" @onclick="OnStatusApply">Apply</button>
-            </div>
-            <ResultLabel Result="@_statusChangeResult" />
-        </div>
-
-        <div class="form-group">
-            <label>Status Code</label>
-            <div class="input-group">
-                <InputSelect class="v-input" @bind-Value="_statusCode">
-                    <option value="0">Automatic</option>
-                    <option value="4">Online</option>
-                    <option value="2">Away</option>
-                    <option value="3">Do Not Disturb</option>
-                    <option value="1">Offline</option>
-                </InputSelect>
-                <button class="v-btn primary" @onclick="@OnStatusCodeApply">Apply</button>
-            </div>
-            <ResultLabel Result="@_statusCodeChangeResult" />
-        </div>
-
-        <div class="form-group">
-            <label>Tag</label>
-            <div class="input-group">
-                <input class="v-input" placeholder="Tag" @bind="@_tag" maxlength="4" disabled="@(Client.Me.Subscription is null)" />
-                <button class="v-btn primary" @onclick="@OnTagApply" disabled="@(Client.Me.Subscription is null)">Apply</button>
-            </div>
-            @if (Client.Me.Subscription is null) {
-                <p class="helper-text">You need Stargazer to change your tag.</p>
-            }
-            <ResultLabel Result="@_tagChangeResult" />
-        </div>
-    </div>
-
-    <div class="editor-section">
-        <h3 class="editor-section-title">
-            <i class="bi bi-image"></i>
-            Avatar
-        </h3>
-        
-        <div class="avatar-container">
-            <img alt="Your profile picture" class="avatar bordered" src="@_pfpUrl" @onerror="@OnPfpError" onclick="document.getElementById('avatar-upload').click()" />
-            <p class="helper-text">Click the image to upload a new profile picture</p>
-            <ResultLabel Result="@_pfpChangeResult" />
-<<<<<<< HEAD
-            <div style="display:none">
-                <InputFile OnChange="@LoadFiles" accept=".png,.jpg,.jpeg,.gif,.webp" id="avatar-upload"></InputFile>
-            </div>
-        </div>
-=======
-            <div style="display:none">
-                <InputFile OnChange="@LoadFiles" accept=".png,.jpg,.jpeg,.gif,.webp" id="avatar-upload"></InputFile>
-            </div>
-            <ImageCropper ImageDataUrl="@_cropDataUrl" Visible="@_showCropper" OutputMimeType="@_pendingImageType" OnCropped="OnAvatarCropped" OnCancel="OnCropCancel" />
-        </div>
->>>>>>> 1e91a6bf
-    </div>
-
-    <div class="editor-section security">
-        <h3 class="editor-section-title">
-            <i class="bi bi-shield-lock"></i>
-            Security
-        </h3>
-
-        <div class="toggle-item">
-            <div class="toggle-header">
-                <span class="toggle-title">Multi-Factor Authentication</span>
-                @if (_multiAuthMethods is null) {
-                    <div class="loading-indicator"></div>
-                } else if (_multiAuthMethods.Count > 0) {
-                    <span class="status-badge enabled">Enabled</span>
-                } else {
-                    <span class="status-badge">Disabled</span>
-                }
-            </div>
-            
-            <p class="toggle-description">Protect your account with an additional security layer</p>
-            
-            <div class="toggle-content">
-                @if (_multiAuthMethods is null) {
-                    <div class="loading-state">
-                        <div class="loading-indicator"></div>
-                        <p>Loading...</p>
-                    </div>
-                } else {
-                    @if (_multiAuthMethods.Count > 0) {
-                        <div class="mfa-status enabled">
-                            <i class="bi bi-shield-check"></i>
-                            <span>Your account is protected with multi-factor authentication</span>
-                        </div>
-                        <button @onclick="@OnClickRemoveMfa" class="v-btn danger mt-2">Remove MFA</button>
-                    } else {
-                        <div class="mfa-status">
-                            <i class="bi bi-shield-exclamation"></i>
-                            <span>Adding MFA greatly improves your account security</span>
-                        </div>
-                        <button @onclick="@OnClickMfA" class="v-btn primary">Setup MFA</button>
-                    }
-                }
-            </div>
-        </div>
-        
-        <div class="actions">
-            <button class="v-btn secondary" @onclick="@OnClickChangePassword">Change Password</button>
-        </div>
-    </div>
-
-    <div class="editor-section danger-zone">
-        <h3 class="editor-section-title">
-            <i class="bi bi-exclamation-triangle"></i>
-            Danger Zone
-        </h3>
-        <p class="helper-text">These actions can't be undone. Please proceed with caution.</p>
-
-        <div class="actions">
-            <button class="v-btn secondary" @onclick="@OnClickChangeUsername">Change Username</button>
-            <button class="v-btn danger" @onclick="@OnClickDeleteAccount">Delete Account</button>
-        </div>
-    </div>
-</div>
-
-@code {
-    [CascadingParameter]
-    public ModalRoot ModalRoot { get; set; }
-
-    [Parameter]
-    public User User { get; set; }
-
-    private UserInfoComponent _infoPreview;
-
-    private string _tag;
-    private ITaskResult _tagChangeResult;
-
-<<<<<<< HEAD
-    private string _pfpUrl;
-    private ITaskResult _pfpChangeResult;
-    private string _cropDataUrl;
-    private string _pendingImageType;
-=======
-    private string _pfpUrl;
-    private ITaskResult _pfpChangeResult;
-    private bool _showCropper = false;
-    private string _cropDataUrl;
-    private string _pendingImageType;
->>>>>>> 1e91a6bf
-
-    private string _status;
-    private ITaskResult _statusChangeResult;
-
-    private int _statusCode;
-    private ITaskResult _statusCodeChangeResult;
-
-    private List<string> _multiAuthMethods;
-
-    private async Task OnStatusApply()
-    {
-        var oldStatus = User.Status;
-        User.Status = _status;
-
-        _statusChangeResult = await User.UpdateAsync();
-
-        // Rollback change if it failed
-        if (!_statusChangeResult.Success)
-        {
-            User.Status = oldStatus;
-        }
-
-        StateHasChanged();
-        _infoPreview.UpdateAll();
-    }
-
-    private async Task OnTagApply()
-    {
-        if (_tag.Length != 4)
-        {
-            _tagChangeResult = new TaskResult(false, "Tag must be 4 characters long.");
-            StateHasChanged();
-            return;
-        }
-
-        foreach (var c in _tag)
-        {
-            if (!char.IsLetterOrDigit(c))
-            {
-                _tagChangeResult = new TaskResult(false, "Tag must be alphanumeric.");
-                StateHasChanged();
-                return;
-            }
-        }
-
-        var oldTag = User.Tag;
-        User.Tag = _tag;
-
-        _tagChangeResult = await User.UpdateAsync();
-
-        // Rollback change if it failed
-        if (!_tagChangeResult.Success)
-        {
-            User.Tag = oldTag;
-        }
-
-        StateHasChanged();
-        _infoPreview.UpdateAll();
-    }
-
-    private async Task OnStatusCodeApply()
-    {
-        var oldStatusCode = User.UserStateCode;
-        User.UserStateCode = _statusCode;
-
-        _statusCodeChangeResult = await User.UpdateAsync();
-
-        // Rollback change if it failed
-        if (!_statusCodeChangeResult.Success)
-        {
-            User.UserStateCode = oldStatusCode;
-        }
-
-        StateHasChanged();
-        _infoPreview.UpdateAll();
-    }
-
-    protected override async Task OnInitializedAsync()
-    {
-        _pfpUrl = User.GetAvatar(AvatarFormat.Webp256);
-        _status = User.Status;
-        _statusCode = User.UserStateCode;
-        _tag = User.Tag;
-
-        StateHasChanged();
-
-        _multiAuthMethods = await AuthService.GetMfaMethodsAsync();
-
-        StateHasChanged();
-    }
-
-    private void OnPfpError()
-    {
-        _pfpUrl = "_content/Valour.Client/icon-512.webp";
-        StateHasChanged();
-    }
-
-<<<<<<< HEAD
-    private async Task LoadFiles(InputFileChangeEventArgs e)
-    {
-        var file = e.File;
-
-        // 10mb limit
-        if (file.Size > 10240000)
-        {
-            _pfpChangeResult = new TaskResult(false, "Max profile image size is 10mb.");
-            StateHasChanged();
-            return;
-        }
-
-        using var ms = new MemoryStream();
-        await file.OpenReadStream(10240000).CopyToAsync(ms);
-        _pendingImageType = file.ContentType;
-        _cropDataUrl = $"data:{file.ContentType};base64,{Convert.ToBase64String(ms.ToArray())}";
-
-        var modalData = new ImageCropperModal.ModalParams
-        {
-            ImageDataUrl = _cropDataUrl,
-            AspectRatio = 1d,
-            OutputMimeType = _pendingImageType,
-            OnCropped = async (dataUrl) => await OnAvatarCropped(dataUrl),
-            OnCancel = OnCropCancel
-        };
-        ModalRoot.OpenModal<ImageCropperModal>(modalData);
-    }
-
-    private async Task UploadAvatar(byte[] data, string contentType)
-    {
-        var streamContent = new StreamContent(new MemoryStream(data));
-        var content = new MultipartFormDataContent();
-        streamContent.Headers.ContentType = new MediaTypeHeaderValue(contentType);
-        content.Add(streamContent, "avatar", "avatar");
-
-        var result = await Client.PrimaryNode.PostMultipartDataWithResponse<string>($"upload/profile", content);
-
-        _pfpChangeResult = result;
-
-        if (_pfpChangeResult.Success)
-        {
-            User newUser = new(Client);
-            User.CopyAllTo(newUser);
-            newUser.Version++;
-            Client.Cache.Users.Put(newUser);
-
-            _pfpUrl = User.GetAvatar(AvatarFormat.WebpAnimated256);
-        }
-
-        StateHasChanged();
-        _infoPreview.UpdateAll();
-    }
-
-    private async Task OnAvatarCropped(string dataUrl)
-    {
-        var base64 = dataUrl.Substring(dataUrl.IndexOf(',') + 1);
-        var bytes = Convert.FromBase64String(base64);
-        await UploadAvatar(bytes, _pendingImageType);
-    }
-
-    private void OnCropCancel() { }
-=======
-    private async Task LoadFiles(InputFileChangeEventArgs e)
-    {
-        var file = e.File;
-
-        // 10mb limit
-        if (file.Size > 10240000)
-        {
-            _pfpChangeResult = new TaskResult(false, "Max profile image size is 10mb.");
-            StateHasChanged();
-            return;
-        }
-
-        using var ms = new MemoryStream();
-        await file.OpenReadStream(10240000).CopyToAsync(ms);
-        _pendingImageType = file.ContentType;
-        _cropDataUrl = $"data:{file.ContentType};base64,{Convert.ToBase64String(ms.ToArray())}";
-        _showCropper = true;
-        StateHasChanged();
-    }
-
-    private async Task UploadAvatar(byte[] data, string contentType)
-    {
-        var streamContent = new StreamContent(new MemoryStream(data));
-        var content = new MultipartFormDataContent();
-        streamContent.Headers.ContentType = new MediaTypeHeaderValue(contentType);
-        content.Add(streamContent, "avatar", "avatar");
-
-        var result = await Client.PrimaryNode.PostMultipartDataWithResponse<string>($"upload/profile", content);
-
-        _pfpChangeResult = result;
-
-        if (_pfpChangeResult.Success)
-        {
-            User newUser = new(Client);
-            User.CopyAllTo(newUser);
-            newUser.Version++;
-            Client.Cache.Users.Put(newUser);
-
-            _pfpUrl = User.GetAvatar(AvatarFormat.WebpAnimated256);
-        }
-
-        StateHasChanged();
-        _infoPreview.UpdateAll();
-    }
->>>>>>> 1e91a6bf
-
-    private async Task OnAvatarCropped(string dataUrl)
-    {
-        _showCropper = false;
-        if (!string.IsNullOrWhiteSpace(dataUrl))
-        {
-            var base64Index = dataUrl.IndexOf(',');
-            if (base64Index > -1)
-            {
-                var base64 = dataUrl[(base64Index + 1)..];
-                var bytes = Convert.FromBase64String(base64);
-                await UploadAvatar(bytes, _pendingImageType);
-            }
-        }
-        _pendingImageType = null;
-        _cropDataUrl = null;
-        StateHasChanged();
-    }
-
-    private void OnCropCancel()
-    {
-        _showCropper = false;
-        _pendingImageType = null;
-        _cropDataUrl = null;
-        StateHasChanged();
-    }
-
-    private void OnClickDeleteAccount()
-    {
-        ModalRoot.OpenModal<DeleteAccountModal>();
-    }
-
-    private void OnClickChangePassword()
-    {
-        ModalRoot.OpenModal<ChangePasswordModal>();
-    }
-
-    private void OnClickChangeUsername()
-    {
-        ModalRoot.OpenModal<ChangeUsernameModal>();
-    }
-
-    private void OnClickMfA()
-    {
-        ModalRoot.OpenModal<SetupMfaModal>(_multiAuthMethods);
-    }
-
-    private void OnClickRemoveMfa()
-    {
-        ModalRoot.OpenModal<PasswordConfirmModal>(new PasswordConfirmModal.Params()
-        {
-            Title = "Remove MFA?",
-            Description = "Enter your password to disable Multi-Factor Authentication",
-            OnConfirmAsync = async (password) =>
-            {
-                var result = await ToastContainer.Instance.WaitToastWithTaskResult(new ProgressToastData<TaskResult>()
-                {
-                    ProgressTask = AuthService.RemoveMfaAsync(password),
-                    Title = "Removing MFA",
-                    Message = "Verifying password...",
-                });
-
-                if (result.Success)
-                {
-                    _multiAuthMethods = new List<string>();
-                    StateHasChanged();
-                }
-
-                return result;
-            }
-        });
-    }
-}
+﻿@using System.Net.Http.Headers
+@using Valour.Shared.Extensions
+@using System.IO
+@using System.Net.Http.Headers
+@inject HttpClient Http
+@inject NavigationManager NavManager
+@inject ValourClient Client
+@inject AuthService AuthService
+
+<div class="settings-container">
+    <div class="editor-section">
+        <h3 class="editor-section-title">
+            <i class="bi bi-person-badge"></i>
+            Status & Appearance
+        </h3>
+        <p class="subtitle">Customize how others see you</p>
+
+        <div class="preview">
+            <UserInfoComponent User="@Client.Me" @ref="@_infoPreview" />
+        </div>
+
+        <div class="form-group">
+            <label>Status Message</label>
+            <div class="input-group">
+                <input class="v-input" placeholder="Choose a status..." @bind="_status" />
+                <button class="v-btn primary" @onclick="OnStatusApply">Apply</button>
+            </div>
+            <ResultLabel Result="@_statusChangeResult" />
+        </div>
+
+        <div class="form-group">
+            <label>Status Code</label>
+            <div class="input-group">
+                <InputSelect class="v-input" @bind-Value="_statusCode">
+                    <option value="0">Automatic</option>
+                    <option value="4">Online</option>
+                    <option value="2">Away</option>
+                    <option value="3">Do Not Disturb</option>
+                    <option value="1">Offline</option>
+                </InputSelect>
+                <button class="v-btn primary" @onclick="@OnStatusCodeApply">Apply</button>
+            </div>
+            <ResultLabel Result="@_statusCodeChangeResult" />
+        </div>
+
+        <div class="form-group">
+            <label>Tag</label>
+            <div class="input-group">
+                <input class="v-input" placeholder="Tag" @bind="@_tag" maxlength="4" disabled="@(Client.Me.Subscription is null)" />
+                <button class="v-btn primary" @onclick="@OnTagApply" disabled="@(Client.Me.Subscription is null)">Apply</button>
+            </div>
+            @if (Client.Me.Subscription is null) {
+                <p class="helper-text">You need Stargazer to change your tag.</p>
+            }
+            <ResultLabel Result="@_tagChangeResult" />
+        </div>
+    </div>
+
+    <div class="editor-section">
+        <h3 class="editor-section-title">
+            <i class="bi bi-image"></i>
+            Avatar
+        </h3>
+        
+        <div class="avatar-container">
+            <img alt="Your profile picture" class="avatar bordered" src="@_pfpUrl" @onerror="@OnPfpError" onclick="document.getElementById('avatar-upload').click()" />
+            <p class="helper-text">Click the image to upload a new profile picture</p>
+            <ResultLabel Result="@_pfpChangeResult" />
+            <div style="display:none">
+                <InputFile OnChange="@LoadFiles" accept=".png,.jpg,.jpeg,.gif,.webp" id="avatar-upload"></InputFile>
+            </div>
+        </div>
+    </div>
+
+    <div class="editor-section security">
+        <h3 class="editor-section-title">
+            <i class="bi bi-shield-lock"></i>
+            Security
+        </h3>
+
+        <div class="toggle-item">
+            <div class="toggle-header">
+                <span class="toggle-title">Multi-Factor Authentication</span>
+                @if (_multiAuthMethods is null) {
+                    <div class="loading-indicator"></div>
+                } else if (_multiAuthMethods.Count > 0) {
+                    <span class="status-badge enabled">Enabled</span>
+                } else {
+                    <span class="status-badge">Disabled</span>
+                }
+            </div>
+            
+            <p class="toggle-description">Protect your account with an additional security layer</p>
+            
+            <div class="toggle-content">
+                @if (_multiAuthMethods is null) {
+                    <div class="loading-state">
+                        <div class="loading-indicator"></div>
+                        <p>Loading...</p>
+                    </div>
+                } else {
+                    @if (_multiAuthMethods.Count > 0) {
+                        <div class="mfa-status enabled">
+                            <i class="bi bi-shield-check"></i>
+                            <span>Your account is protected with multi-factor authentication</span>
+                        </div>
+                        <button @onclick="@OnClickRemoveMfa" class="v-btn danger mt-2">Remove MFA</button>
+                    } else {
+                        <div class="mfa-status">
+                            <i class="bi bi-shield-exclamation"></i>
+                            <span>Adding MFA greatly improves your account security</span>
+                        </div>
+                        <button @onclick="@OnClickMfA" class="v-btn primary">Setup MFA</button>
+                    }
+                }
+            </div>
+        </div>
+        
+        <div class="actions">
+            <button class="v-btn secondary" @onclick="@OnClickChangePassword">Change Password</button>
+        </div>
+    </div>
+
+    <div class="editor-section danger-zone">
+        <h3 class="editor-section-title">
+            <i class="bi bi-exclamation-triangle"></i>
+            Danger Zone
+        </h3>
+        <p class="helper-text">These actions can't be undone. Please proceed with caution.</p>
+
+        <div class="actions">
+            <button class="v-btn secondary" @onclick="@OnClickChangeUsername">Change Username</button>
+            <button class="v-btn danger" @onclick="@OnClickDeleteAccount">Delete Account</button>
+        </div>
+    </div>
+</div>
+
+@code {
+    [CascadingParameter]
+    public ModalRoot ModalRoot { get; set; }
+
+    [Parameter]
+    public User User { get; set; }
+
+    private UserInfoComponent _infoPreview;
+
+    private string _tag;
+    private ITaskResult _tagChangeResult;
+
+    private string _pfpUrl;
+    private ITaskResult _pfpChangeResult;
+    private string _cropDataUrl;
+    private string _pendingImageType;
+
+    private string _status;
+    private ITaskResult _statusChangeResult;
+
+    private int _statusCode;
+    private ITaskResult _statusCodeChangeResult;
+
+    private List<string> _multiAuthMethods;
+
+    private async Task OnStatusApply()
+    {
+        var oldStatus = User.Status;
+        User.Status = _status;
+
+        _statusChangeResult = await User.UpdateAsync();
+
+        // Rollback change if it failed
+        if (!_statusChangeResult.Success)
+        {
+            User.Status = oldStatus;
+        }
+
+        StateHasChanged();
+        _infoPreview.UpdateAll();
+    }
+
+    private async Task OnTagApply()
+    {
+        if (_tag.Length != 4)
+        {
+            _tagChangeResult = new TaskResult(false, "Tag must be 4 characters long.");
+            StateHasChanged();
+            return;
+        }
+
+        foreach (var c in _tag)
+        {
+            if (!char.IsLetterOrDigit(c))
+            {
+                _tagChangeResult = new TaskResult(false, "Tag must be alphanumeric.");
+                StateHasChanged();
+                return;
+            }
+        }
+
+        var oldTag = User.Tag;
+        User.Tag = _tag;
+
+        _tagChangeResult = await User.UpdateAsync();
+
+        // Rollback change if it failed
+        if (!_tagChangeResult.Success)
+        {
+            User.Tag = oldTag;
+        }
+
+        StateHasChanged();
+        _infoPreview.UpdateAll();
+    }
+
+    private async Task OnStatusCodeApply()
+    {
+        var oldStatusCode = User.UserStateCode;
+        User.UserStateCode = _statusCode;
+
+        _statusCodeChangeResult = await User.UpdateAsync();
+
+        // Rollback change if it failed
+        if (!_statusCodeChangeResult.Success)
+        {
+            User.UserStateCode = oldStatusCode;
+        }
+
+        StateHasChanged();
+        _infoPreview.UpdateAll();
+    }
+
+    protected override async Task OnInitializedAsync()
+    {
+        _pfpUrl = User.GetAvatar(AvatarFormat.Webp256);
+        _status = User.Status;
+        _statusCode = User.UserStateCode;
+        _tag = User.Tag;
+
+        StateHasChanged();
+
+        _multiAuthMethods = await AuthService.GetMfaMethodsAsync();
+
+        StateHasChanged();
+    }
+
+    private void OnPfpError()
+    {
+        _pfpUrl = "_content/Valour.Client/icon-512.webp";
+        StateHasChanged();
+    }
+
+    private async Task LoadFiles(InputFileChangeEventArgs e)
+    {
+        var file = e.File;
+
+        // 10mb limit
+        if (file.Size > 10240000)
+        {
+            _pfpChangeResult = new TaskResult(false, "Max profile image size is 10mb.");
+            StateHasChanged();
+            return;
+        }
+
+        using var ms = new MemoryStream();
+        await file.OpenReadStream(10240000).CopyToAsync(ms);
+        _pendingImageType = file.ContentType;
+        _cropDataUrl = $"data:{file.ContentType};base64,{Convert.ToBase64String(ms.ToArray())}";
+
+        var modalData = new ImageCropperModal.ModalParams
+        {
+            ImageDataUrl = _cropDataUrl,
+            AspectRatio = 1d,
+            OutputMimeType = _pendingImageType,
+            OnCropped = async (dataUrl) => await OnAvatarCropped(dataUrl),
+            OnCancel = OnCropCancel
+        };
+        ModalRoot.OpenModal<ImageCropperModal>(modalData);
+    }
+
+    private async Task UploadAvatar(byte[] data, string contentType)
+    {
+        var streamContent = new StreamContent(new MemoryStream(data));
+        var content = new MultipartFormDataContent();
+        streamContent.Headers.ContentType = new MediaTypeHeaderValue(contentType);
+        content.Add(streamContent, "avatar", "avatar");
+
+        var result = await Client.PrimaryNode.PostMultipartDataWithResponse<string>($"upload/profile", content);
+
+        _pfpChangeResult = result;
+
+        if (_pfpChangeResult.Success)
+        {
+            User newUser = new(Client);
+            User.CopyAllTo(newUser);
+            newUser.Version++;
+            Client.Cache.Users.Put(newUser);
+
+            _pfpUrl = User.GetAvatar(AvatarFormat.WebpAnimated256);
+        }
+
+        StateHasChanged();
+        _infoPreview.UpdateAll();
+    }
+
+    private async Task OnAvatarCropped(string dataUrl)
+    {
+        var base64 = dataUrl.Substring(dataUrl.IndexOf(',') + 1);
+        var bytes = Convert.FromBase64String(base64);
+        await UploadAvatar(bytes, _pendingImageType);
+    }
+
+    private void OnCropCancel() { }
+
+    private async Task OnAvatarCropped(string dataUrl)
+    {
+        _showCropper = false;
+        if (!string.IsNullOrWhiteSpace(dataUrl))
+        {
+            var base64Index = dataUrl.IndexOf(',');
+            if (base64Index > -1)
+            {
+                var base64 = dataUrl[(base64Index + 1)..];
+                var bytes = Convert.FromBase64String(base64);
+                await UploadAvatar(bytes, _pendingImageType);
+            }
+        }
+        _pendingImageType = null;
+        _cropDataUrl = null;
+        StateHasChanged();
+    }
+
+    private void OnCropCancel()
+    {
+        _showCropper = false;
+        _pendingImageType = null;
+        _cropDataUrl = null;
+        StateHasChanged();
+    }
+
+    private void OnClickDeleteAccount()
+    {
+        ModalRoot.OpenModal<DeleteAccountModal>();
+    }
+
+    private void OnClickChangePassword()
+    {
+        ModalRoot.OpenModal<ChangePasswordModal>();
+    }
+
+    private void OnClickChangeUsername()
+    {
+        ModalRoot.OpenModal<ChangeUsernameModal>();
+    }
+
+    private void OnClickMfA()
+    {
+        ModalRoot.OpenModal<SetupMfaModal>(_multiAuthMethods);
+    }
+
+    private void OnClickRemoveMfa()
+    {
+        ModalRoot.OpenModal<PasswordConfirmModal>(new PasswordConfirmModal.Params()
+        {
+            Title = "Remove MFA?",
+            Description = "Enter your password to disable Multi-Factor Authentication",
+            OnConfirmAsync = async (password) =>
+            {
+                var result = await ToastContainer.Instance.WaitToastWithTaskResult(new ProgressToastData<TaskResult>()
+                {
+                    ProgressTask = AuthService.RemoveMfaAsync(password),
+                    Title = "Removing MFA",
+                    Message = "Verifying password...",
+                });
+
+                if (result.Success)
+                {
+                    _multiAuthMethods = new List<string>();
+                    StateHasChanged();
+                }
+
+                return result;
+            }
+        });
+    }
+}