@using Valour.Sdk.Models
@using Valour.Shared.Models.Staff
@using Valour.Sdk.ModelLogic
@inject ValourClient Client

<h3>Moderation <i class="bi bi-shield-lock-fill"></i></h3>
<p class="subtitle">AUTOMOD TRIGGERS</p>

<QueryTable
    @ref="_table"
    Columns="@_columns"
    Engine="@_engine"
    ShowSearch="true"
    Infinite="true"
    SearchPlaceholder="Search name..." />

<button class="v-btn mt-2" @onclick="OpenCreateModal">Add Trigger</button>
<ResultLabel Result="@_result" />

@code {
    [Parameter]
    public Planet Planet { get; set; }

<<<<<<< HEAD
    private AutomodTrigger _newTrigger;
=======
    [CascadingParameter]
    public ModalRoot ModalRoot { get; set; }

    private QueryTable<AutomodTrigger> _table;
    private List<ColumnDefinition<AutomodTrigger>> _columns;
    private ModelQueryEngine<AutomodTrigger> _engine;
>>>>>>> f80b94b4
    private ITaskResult _result;

    protected override void OnInitialized()
    {
<<<<<<< HEAD
        _newTrigger = new(Client);
    }

    private async Task CreateTrigger()
    {
        _newTrigger.PlanetId = Planet.Id;
        var res = await Client.AutomodService.CreateTriggerAsync(_newTrigger);
        _result = res;
        if (res.Success)
            _newTrigger = new AutomodTrigger(Client);
=======
        Planet ??= WindowService.FocusedPlanet;
        _engine = Client.AutomodService.GetTriggerQueryEngine(Planet);

        _columns = new()
        {
            new()
            {
                Name = "Name",
                SortField = "name",
                Sortable = true,
                RenderFragment = row => @<span>@row.Row.Name</span>
            },
            new()
            {
                Name = "Type",
                SortField = "type",
                Sortable = true,
                RenderFragment = row => @<span>@row.Row.Type</span>
            },
            new()
            {
                Name = "Words",
                RenderFragment = row => @<span>@row.Row.TriggerWords</span>
            },
            new()
            {
                Name = "Actions",
                RenderFragment = row => @<div class="button-row">
                        <button class="v-btn secondary" @onclick="(() => ViewTrigger(row.Row))">View</button>
                        <button class="v-btn danger" @onclick="(() => DeleteTrigger(row.Row))">Remove</button>
                    </div>,
                Width = "150px",
                TextAlign = "right"
            }
        };
    }

    private void OpenCreateModal()
    {
        var data = new AutomodTriggerModal.ModalParams
        {
            Planet = Planet,
            Trigger = null
        };
        ModalRoot.OpenModal<Moderation.AutomodTriggerModal>(data);
    }

    private void ViewTrigger(AutomodTrigger trigger)
    {
        var data = new AutomodTriggerModal.ModalParams
        {
            Planet = Planet,
            Trigger = trigger
        };
        ModalRoot.OpenModal<Moderation.AutomodTriggerModal>(data);
    }

    private async Task DeleteTrigger(AutomodTrigger trigger)
    {
        _result = await trigger.DeleteAsync();
        if (_result.Success && _table is not null)
            await _table.Requery();
>>>>>>> f80b94b4
    }
}<|MERGE_RESOLUTION|>--- conflicted
+++ resolved
@@ -21,32 +21,16 @@
     [Parameter]
     public Planet Planet { get; set; }
 
-<<<<<<< HEAD
-    private AutomodTrigger _newTrigger;
-=======
     [CascadingParameter]
     public ModalRoot ModalRoot { get; set; }
 
     private QueryTable<AutomodTrigger> _table;
     private List<ColumnDefinition<AutomodTrigger>> _columns;
     private ModelQueryEngine<AutomodTrigger> _engine;
->>>>>>> f80b94b4
     private ITaskResult _result;
 
     protected override void OnInitialized()
     {
-<<<<<<< HEAD
-        _newTrigger = new(Client);
-    }
-
-    private async Task CreateTrigger()
-    {
-        _newTrigger.PlanetId = Planet.Id;
-        var res = await Client.AutomodService.CreateTriggerAsync(_newTrigger);
-        _result = res;
-        if (res.Success)
-            _newTrigger = new AutomodTrigger(Client);
-=======
         Planet ??= WindowService.FocusedPlanet;
         _engine = Client.AutomodService.GetTriggerQueryEngine(Planet);
 
@@ -109,6 +93,5 @@
         _result = await trigger.DeleteAsync();
         if (_result.Success && _table is not null)
             await _table.Requery();
->>>>>>> f80b94b4
     }
 }