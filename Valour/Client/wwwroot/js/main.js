﻿
// Code for resizeable main windows

document.addEventListener('contextmenu', event => event.preventDefault());

var splitStates = [null, null, null];

function SizeEnable() {

    var man = $('#window-man');

    if (man.children().length > 1) {

        if (splitStates[0] != null) {
            splitStates[0].destroy();
        }

        var split = Split(
            man.children(),
            {
                minSize: [300, 300],
                gutterAlign: 'center',
                gutterSize: 3,
            }
        );

        splitStates[0] = split;

        var col1 = $('#window-col1');

        if (col1.children().length > 1) {

            if (splitStates[1] != null) {
                splitStates[1].destroy();
            }

            split = Split(
                col1.children(),
                {
                    minSize: [300, 300],
                    direction: 'vertical',
                    gutterAlign: 'center',
                    gutterSize: 3,
                }
            );

            splitStates[1] = split;
        }

        var col2 = $('#window-col2');

        if (col2.children().length > 1) {

            if (splitStates[2] != null) {
                splitStates[2].destroy();
            }

            split = Split(
                col2.children(),
                {
                    minSize: [300, 300],
                    direction: 'vertical',
                    gutterAlign: 'center',
                    gutterSize: 3,
                }
            );

            splitStates[2] = split;
        }
    }
}

var scrollStates = [1, 1, 1, 1];

function SetScrollState(index) {
    var window = $("#innerwindow-" + index);
    if (Math.abs(Math.abs(window.prop("scrollHeight") - window.scrollTop()) -
        Math.abs(window.outerHeight()))
        < 25) {

        scrollStates[index] = 1;
    }
    else {
        scrollStates[index] = 0;
    }
}

// Automagically scroll windows down
function ScrollWindowBottom(index) {
    var window = $("#innerwindow-" + index);

    if (scrollStates[index] === 1) {
        window.scrollTop(window.prop("scrollHeight"));
    }
}

// When the user clicks the button, open the modal 
function AddPlanetButtonFunction(element) {
    var modal = document.getElementById("AddPlanetModel");
    modal.style.display = "block";
}

// When the user clicks on <span> (x), close the modal
function AddPlanetModelCloseFunction(element)
{
    var modal = document.getElementById("AddPlanetModel");
    modal.style.display = "none";
}

// When the user clicks anywhere outside of the modal, close it
window.onclick = function(event) {
    var modal = document.getElementById("AddPlanetModel");
    if (event.target == modal) {
        modal.style.display = "none";
    }

    var modal = document.getElementById("AddChannelModel");
    if (event.target == modal) {
        modal.style.display = "none";
    }
    var modal = document.getElementById("AddChannelButton");
    if (event.target != modal) {
        var modal = document.getElementById("AddChannelCategoryContextMenu");
        modal.style.display = "none";
    }
}

function AddChannelButtonFunction() {
    var modal = document.getElementById("AddChannelModel");
    modal.style.display = "block";
}

// When the user clicks on <span> (x), close the modal
function AddChannelModelCloseFunction(element)
{
    var modal = document.getElementById("AddChannelModel");
    modal.style.display = "none";
<<<<<<< HEAD
    HideContextMenuForChannelCategory();
}

function HideContextMenuForChannelCategory(){
    var modal = document.getElementById("AddChannelCategoryContextMenu");
    modal.style.display = "none";
}

// When the user clicks the button, open the modal 
function AddChannelCategoryContextMenu(event) {
    var modal = document.getElementById("AddChannelCategoryContextMenu");
    modal.style.display = "block";
    x = event.clientX;
    y = event.clientY;
    modal.style.left = `${x}px`;
    modal.style.top = `${y}px`;
=======
}

function AddMessage(json, windowIndex) {
    console.log("Recieved message");
    console.log(json);

    // This is the inner window messages go into
    var channelObj = $("#innerwindow-" + windowIndex);

    // NOTE: Honk please no spleen stealing in this method
>>>>>>> 069fa124
}<|MERGE_RESOLUTION|>--- conflicted
+++ resolved
@@ -135,7 +135,6 @@
 {
     var modal = document.getElementById("AddChannelModel");
     modal.style.display = "none";
-<<<<<<< HEAD
     HideContextMenuForChannelCategory();
 }
 
@@ -152,7 +151,6 @@
     y = event.clientY;
     modal.style.left = `${x}px`;
     modal.style.top = `${y}px`;
-=======
 }
 
 function AddMessage(json, windowIndex) {
@@ -163,5 +161,4 @@
     var channelObj = $("#innerwindow-" + windowIndex);
 
     // NOTE: Honk please no spleen stealing in this method
->>>>>>> 069fa124
 }