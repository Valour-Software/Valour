﻿
// Code for resizeable main windows

document.addEventListener('contextmenu', event => EventForContextMenu(event));

function EventForContextMenu(event) {
    if (event.target.className.includes("EnableRightCLick")) {
        return;
    }
    else {
        event.preventDefault()
    }
}

var splitStates = [null, null, null];

var mobile = false;

function FixClip() {
    $("html").addClass("full-screen");
    $("body").addClass("full-screen");
}

function FitMobile() {
    var sidebar1 = $(".sidebar");
    var sidebar2 = $(".sidebar-2");
    var channel = $(".channel-and-topbar");
    var topbar = $(".topbar");

    (function (a) { if (/(android|bb\d+|meego).+mobile|avantgo|bada\/|blackberry|blazer|compal|elaine|fennec|hiptop|iemobile|ip(hone|od)|iris|kindle|lge |maemo|midp|mmp|mobile.+firefox|netfront|opera m(ob|in)i|palm( os)?|phone|p(ixi|re)\/|plucker|pocket|psp|series(4|6)0|symbian|treo|up\.(browser|link)|vodafone|wap|windows ce|xda|xiino/i.test(a) || /1207|6310|6590|3gso|4thp|50[1-6]i|770s|802s|a wa|abac|ac(er|oo|s\-)|ai(ko|rn)|al(av|ca|co)|amoi|an(ex|ny|yw)|aptu|ar(ch|go)|as(te|us)|attw|au(di|\-m|r |s )|avan|be(ck|ll|nq)|bi(lb|rd)|bl(ac|az)|br(e|v)w|bumb|bw\-(n|u)|c55\/|capi|ccwa|cdm\-|cell|chtm|cldc|cmd\-|co(mp|nd)|craw|da(it|ll|ng)|dbte|dc\-s|devi|dica|dmob|do(c|p)o|ds(12|\-d)|el(49|ai)|em(l2|ul)|er(ic|k0)|esl8|ez([4-7]0|os|wa|ze)|fetc|fly(\-|_)|g1 u|g560|gene|gf\-5|g\-mo|go(\.w|od)|gr(ad|un)|haie|hcit|hd\-(m|p|t)|hei\-|hi(pt|ta)|hp( i|ip)|hs\-c|ht(c(\-| |_|a|g|p|s|t)|tp)|hu(aw|tc)|i\-(20|go|ma)|i230|iac( |\-|\/)|ibro|idea|ig01|ikom|im1k|inno|ipaq|iris|ja(t|v)a|jbro|jemu|jigs|kddi|keji|kgt( |\/)|klon|kpt |kwc\-|kyo(c|k)|le(no|xi)|lg( g|\/(k|l|u)|50|54|\-[a-w])|libw|lynx|m1\-w|m3ga|m50\/|ma(te|ui|xo)|mc(01|21|ca)|m\-cr|me(rc|ri)|mi(o8|oa|ts)|mmef|mo(01|02|bi|de|do|t(\-| |o|v)|zz)|mt(50|p1|v )|mwbp|mywa|n10[0-2]|n20[2-3]|n30(0|2)|n50(0|2|5)|n7(0(0|1)|10)|ne((c|m)\-|on|tf|wf|wg|wt)|nok(6|i)|nzph|o2im|op(ti|wv)|oran|owg1|p800|pan(a|d|t)|pdxg|pg(13|\-([1-8]|c))|phil|pire|pl(ay|uc)|pn\-2|po(ck|rt|se)|prox|psio|pt\-g|qa\-a|qc(07|12|21|32|60|\-[2-7]|i\-)|qtek|r380|r600|raks|rim9|ro(ve|zo)|s55\/|sa(ge|ma|mm|ms|ny|va)|sc(01|h\-|oo|p\-)|sdk\/|se(c(\-|0|1)|47|mc|nd|ri)|sgh\-|shar|sie(\-|m)|sk\-0|sl(45|id)|sm(al|ar|b3|it|t5)|so(ft|ny)|sp(01|h\-|v\-|v )|sy(01|mb)|t2(18|50)|t6(00|10|18)|ta(gt|lk)|tcl\-|tdg\-|tel(i|m)|tim\-|t\-mo|to(pl|sh)|ts(70|m\-|m3|m5)|tx\-9|up(\.b|g1|si)|utst|v400|v750|veri|vi(rg|te)|vk(40|5[0-3]|\-v)|vm40|voda|vulc|vx(52|53|60|61|70|80|81|83|85|98)|w3c(\-| )|webc|whit|wi(g |nc|nw)|wmlb|wonu|x700|yas\-|your|zeto|zte\-/i.test(a.substr(0, 4))) mobile = true; })(navigator.userAgent || navigator.vendor || window.opera);

    if (!mobile) {
        return;
    }

    console.log("Detected mobile.");

    //sidebar1.toggle(false);

    $(".add-window-button").toggle(false);

    sidebar1.addClass("sidebar-mobile");
    sidebar2.addClass("sidebar-2-mobile");
    channel.addClass("channel-and-topbar-mobile");

    channel.css("min-width", screen.width);

    //sidebar2.toggle(false);
    topbar.toggle(false);
}

function OnRightSwipe() {
    if (mobile) {

        var sidebar1 = $(".sidebar");
        var sidebar2 = $(".sidebar-2");

        sidebar1.addClass("sidebar-mobile-active");
        sidebar2.addClass("sidebar-2-mobile-active");

        //sidebar1.toggle(true);
    }
}

function OnLeftSwipe() {
    if (mobile) {

        var sidebar1 = $(".sidebar");
        var sidebar2 = $(".sidebar-2");

        var w1 = sidebar1.width();
        var w2 = sidebar2.width();

        //sidebar1.toggle(false);
        sidebar1.removeClass("sidebar-mobile-active");
        sidebar2.removeClass("sidebar-2-mobile-active");
    }
}

/* SWIPE HANDLER */
document.addEventListener('touchstart', handleTouchStart, false);
document.addEventListener('touchmove', handleTouchMove, false);

var xDown = null;
var yDown = null;

function getTouches(evt) {
    return evt.touches ||             // browser API
        evt.originalEvent.touches; // jQuery
}

function handleTouchStart(evt) {
    const firstTouch = getTouches(evt)[0];
    xDown = firstTouch.clientX;
    yDown = firstTouch.clientY;
};

function handleTouchMove(evt) {
    if (!xDown || !yDown) {
        return;
    }

    var xUp = evt.touches[0].clientX;
    var yUp = evt.touches[0].clientY;

    var xDiff = xDown - xUp;
    var yDiff = yDown - yUp;

    if (Math.abs(xDiff) > Math.abs(yDiff)) {/*most significant*/
        if (xDiff > 5) {
            /* left swipe */
            OnLeftSwipe();
        }
        else if (xDiff < -5) {
            /* right swipe */
            OnRightSwipe();
        }
    } else {
        if (yDiff > 0) {
            /* up swipe */
        } else {
            /* down swipe */
        }
    }
    /* reset values */
    xDown = null;
    yDown = null;
};

function SizeEnable() {

    var man = $('#window-man');

    if (man.children().length > 1) {

        if (splitStates[0] != null) {
            splitStates[0].destroy();
        }

        var split = Split(
            man.children(),
            {
                minSize: [300, 300],
                gutterAlign: 'center',
                gutterSize: 3,
            }
        );

        splitStates[0] = split;

        var col1 = $('#window-col1');

        if (col1.children().length > 1) {

            if (splitStates[1] != null) {
                splitStates[1].destroy();
            }

            split = Split(
                col1.children(),
                {
                    minSize: [300, 300],
                    direction: 'vertical',
                    gutterAlign: 'center',
                    gutterSize: 3,
                }
            );

            splitStates[1] = split;
        }

        var col2 = $('#window-col2');

        if (col2.children().length > 1) {

            if (splitStates[2] != null) {
                splitStates[2].destroy();
            }

            split = Split(
                col2.children(),
                {
                    minSize: [300, 300],
                    direction: 'vertical',
                    gutterAlign: 'center',
                    gutterSize: 3,
                }
            );

            splitStates[2] = split;
        }
    }
}

// Set the name of the hidden property and the change event for visibility
var hidden, visibilityChange;
if (typeof document.hidden !== "undefined") { // Opera 12.10 and Firefox 18 and later support
    hidden = "hidden";
    visibilityChange = "visibilitychange";
} else if (typeof document.msHidden !== "undefined") {
    hidden = "msHidden";
    visibilityChange = "msvisibilitychange";
} else if (typeof document.webkitHidden !== "undefined") {
    hidden = "webkitHidden";
    visibilityChange = "webkitvisibilitychange";
}

var videoElement = document.getElementById("videoElement");

// If the page is hidden, pause the video;
// if the page is shown, play the video
function handleVisibilityChange() {
    if (document[hidden]) {
        // Nothing yet
    } else {
        DotNet.invokeMethodAsync('Valour.Client', 'OnRefocus');
    }
}

// Warn if the browser doesn't support addEventListener or the Page Visibility API
if (typeof document.addEventListener === "undefined" || hidden === undefined) {
    console.log("This demo requires a browser, such as Google Chrome or Firefox, that supports the Page Visibility API.");
} else {
    // Handle page visibility change
    document.addEventListener(visibilityChange, handleVisibilityChange, false);

}

var scrollStates = [1, 1, 1, 1];
var oldScrollSize = [0, 0, 0, 0];

// Automagically scroll windows down
function UpdateScrollPosition(index) {
    var window = $("#innerwindow-" + index);

    oldScrollSize[index] = window.prop("scrollHeight");

    console.log("Saving scroll state " + oldScrollSize[index]);
}

function ScaleScrollPosition(index) {
    var window = $("#innerwindow-" + index);

    window.scrollTop(window.prop("scrollHeight") - oldScrollSize[index]);
}

function IsAtBottom(index) {
    return (scrollStates[index] === 1);
}

// Automagically scroll windows down
function ScrollWindowBottom(index) {
    var window = $("#innerwindow-" + index);

    if (scrollStates[index] === 1) {
        //console.log("hi there");
        window.scrollTop(window.prop("scrollHeight"));
    }
}

function SetupWindow(index) {
    console.log("Setting up window " + index);
    var window = $("#innerwindow-" + index);

    window.scroll(function () {
        //console.log("Height: " + window.scrollTop());

        // User has reached top of scroll
        if (window.scrollTop() == 0) {
            DotNet.invokeMethodAsync('Valour.Client', 'OnScrollTopInvoke', index);
        }

        if (Math.abs(Math.abs(window.prop("scrollHeight") - window.scrollTop()) -
            Math.abs(window.outerHeight()))
            < 25) {

            scrollStates[index] = 1;
            console.log("Within snap range.");
        }
        else {
            scrollStates[index] = 0;
        }
    });
}

// When the user clicks the button, open the modal 
function AddPlanetButtonFunction(element) {
    var modal = document.getElementById("AddPlanetModel");
    modal.style.display = "block";
}

// When the user clicks on <span> (x), close the modal
function AddPlanetModelCloseFunction(element)
{
    var modal = document.getElementById("AddPlanetModel");
    modal.style.display = "none";
}

// When the user clicks anywhere outside of the modal, close it
window.onclick = function(event) {
    var modal = document.getElementById("AddPlanetModel");
    if (event.target == modal) {
        modal.style.display = "none";
    }

    var modal = document.getElementById("EditPlanetModal");
    if (event.target == modal) {
        modal.style.display = "none";
    }

    var x = document.getElementsByClassName("channelmodel")
    for (id in x) {
        item = x[id]
        if (event.target == item) {
            item.style.display = "none";
        }
    }
    var x = document.getElementsByClassName("categorymodel")
    for (id in x) {
        item = x[id]
        if (event.target == item) {
            item.style.display = "none";
        }

    }

    var modal = document.getElementsByClassName("add-channel-button");
    if (event.target.className != "add-channel-button") {
        var modal = document.getElementsByClassName("AddChannelCategoryContextMenu")[0];

        if (modal != null) {
            modal.style.display = "none";
        }
    }

    var modal = document.getElementsByClassName("ChannelListItemContextMenu")[0];
    if (modal && event.target != modal) {
        modal.style.display = "none";
    }

    var modal = document.getElementsByClassName("UserContextMenu")[0];
    if (modal && event.target != modal) {
        modal.style.display = "none";
    }

    var modal = document.getElementsByClassName("BanModel")[0];
    if (modal && event.target == modal) {
        modal.style.display = "none";
    }
}

function OpenEditPlanetModal() {

    console.log("Edit Planet Modal triggered.");

    var x = document.getElementsByClassName("edit-planet-modal")
    for (id in x) {
        item = x[id]

        if (item.style != null) {
            item.style.display = "block";
        }
    }
}

function AddChannelButtonFunction() {
    x = document.getElementById("CreateChannel")
    x.style.display = "block"
}

function AddCategoryButtonFunction() {
    x = document.getElementById("CreateCategory")
    x.style.display = "block"
}

function HideContextMenuForChannelCategory(){
    var modal = document.getElementsByClassName("AddChannelCategoryContextMenu")[0];
    modal.style.display = "none";
}

// When the user clicks the button, open the modal 
function AddChannelCategoryContextMenu(event, element) {
    var modal = document.getElementsByClassName("AddChannelCategoryContextMenu")[0];
    modal.id = element.id
    modal.style.display = "block";
    x = event.clientX;
    y = event.clientY;
    modal.style.left = `${x}px`;
    modal.style.top = `${y}px`;
    ParentIdForModel = element.id
}

function GetParentId() {
    return parseInt(ParentIdForModel)
}

function UserContextMenu(event, element) {
    var modal = document.getElementsByClassName("UserContextMenu")[0];
    modal.style.display = "block";
    x = event.clientX;
    y = event.clientY;
    modal.style.left = `${x}px`;
    modal.style.top = `${y}px`;
    data = element.id.split(",")
    SelectedUserId = parseInt(data[0])
    PlanetId = parseInt(data[1])
}

function HideUserContextMenu(){
    var modal = document.getElementsByClassName("UserContextMenu")[0];
    modal.style.display = "none";
}

function KickUser() {
    fetch(`/User/KickUser?token=${SecretKey}&Planet_Id=${PlanetId}&UserId=${UserId}&id=${parseInt(SelectedUserId)}`)
        .then(data => {
            console.log(data)
        })
}

function BanUser() {
    x = document.getElementById("BanModel")
    x.style.display = "block"
}

function GetSelectedUserId() {
    return parseInt(SelectedUserId)
}

function ChannelListItemContextMenu(event, element) {
    var modal = document.getElementsByClassName("ChannelListItemContextMenu")[0];
    modal.id = element.id
    modal.style.display = "block";
    x = event.clientX;
    y = event.clientY;
    modal.style.left = `${x}px`;
    modal.style.top = `${y}px`;
    ChannelListItemId = element.id
    while (true) {
        if (element.className.includes("channel") == true | element.className.includes("category") == true) {
            break
        }
        element = element.parentNode
        if (element == null) {
            return null;
        }
    }
    if (element.className.includes("channel")) {
        IsCategory = false
    }
    if (element.className.includes("category")){
        IsCategory = true
    }
}

function HideContextMenuForChanneListItem(){
    var modal = document.getElementsByClassName("ChannelListItemContextMenu")[0];
    modal.style.display = "none";
}

function DeleteChannelListItem() {
    console.log(`Id: ${ChannelListItemId} IsCategory: ${IsCategory}`)

    if (IsCategory === false) {
        fetch(`/Channel/Delete?token=${SecretKey}&UserId=${UserId}&id=${parseInt(ChannelListItemId)}`)
            .then(data => {
                console.log(data)
            })
        
    }
    else {
        fetch(`/Category/Delete?token=${SecretKey}&UserId=${UserId}&id=${parseInt(ChannelListItemId)}`)
            .then(data => {
                console.log(data)
            })
            
    }

}


// Code for Reordering categories and channels
const setDraggedOver = (e) => {
      e.preventDefault();
      draggedOver = e.target
}
    
const setDragging = (e) =>{
    dragging = e.target
    while (true) {
        if (dragging.className.includes("channel") == true | dragging.className.includes("category") == true) {
            break
        }
        dragging = dragging.parentNode
        if (dragging == null) {
            return null;
        }
    }
}

async function postData(url = '', data = {}) {
    // Default options are marked with *
    const response = await fetch(url, {
      method: 'POST', // *GET, POST, PUT, DELETE, etc.
      headers: {
        'Accept': 'application/json, text/plain',
        'Content-Type': 'application/json;charset=UTF-8'
        },
      body:  JSON.stringify(data) // body data type must match "Content-Type" header
    });
    return response.json(); // parses JSON response into native JavaScript objects
  }

const Drop = (e) =>{
    e.preventDefault();
    if (dragging == null) {
        return null
    }
    target = e.target
    beforeelement = null
    while (target.className.includes("channel-list") == false && target.className.includes("category-list") == false ) {
        if (target.className.includes("channel")) {
            beforeelement = target
        }
        if (target.className.includes("category-list") == false && dragging.className.includes("category") == true) {
            beforeelement = target
        }
        target = target.parentNode
        if (target == null) {
            return null;
        }
    }
    if (target.className.includes("channel-list") == false && target.className.includes("category-list") == false) {
        beforeelement = null;
    }
    node = target.parentNode
    if (target.className.includes("category") == true && dragging.className.includes("category") == false) {
        return null;
    }
    TopLevel = false
    if (target.className.includes("category-list") == true && dragging.className.includes("category") == true) {
        id = dragging.id 
        fetch(`/Category/SetParentId?token=${SecretKey}&UserId=${UserId}&id=${parseInt(dragging.id)}&parentId=0`)
        .then(data => {
                console.log(data)
        })
        TopLevel = true
    }
    else {
        if (target == null) {
            return null;
        }
        if (beforeelement == dragging) {
            return null;
        }
        parentid = dragging.parentNode
        parentid = parentid.parentNode.id
        categoryid = target.parentNode.id
        if (categoryid != parentid) {
            if (dragging.className.includes("channel")) {
                fetch(`/Channel/SetParentId?token=${SecretKey}&UserId=${UserId}&id=${parseInt(dragging.id)}&parentId=${parseInt(categoryid)}`)
                .then(data => {
                    console.log(data)
                })
            }
            else {
                fetch(`/Category/SetParentId?token=${SecretKey}&UserId=${UserId}&id=${parseInt(dragging.id)}&parentId=${parseInt(categoryid)}`)
                .then(data => {
                    console.log(data)
                })
            }
        }
    }
    if (target == null) {
        return null;
    }
    if (beforeelement == dragging) {
        return null;
    }
   // dragging.parentNode.removeChild(dragging);
    parentid = dragging.parentNode
    parentid = parentid.parentNode.id
    categoryid = target.parentNode.id
    if (categoryid == parentid || TopLevel) {
        list = Array.prototype.slice.call( target.children )
        var index1 = list.indexOf(dragging);
        var index2 = list.indexOf(beforeelement);
        list.splice(index1, 1)
        list.splice(index2, 0, dragging)
        target.innerHTML = ""
        for (i in list) {
            item = list[i]
            target.append(item)
        }
    }
    else {
        dragging.parentNode.removeChild(dragging);
        list = Array.prototype.slice.call( target.children )
        var index2 = list.indexOf(beforeelement);
        list.splice(index2, 0, dragging)
        target.innerHTML = ""
        for (i in list) {
            item = list[i]
            target.append(item)
        }
    }
    index = 0
    var data = {}
    for (i in target.children) {
        item = target.children[i]
        if (item.className == null) {
            continue
        }
        if (item.className.includes("channel")) {
            data[index] = [parseInt(item.id), 0]
            index += 1
        }
        if (item.className.includes("category")) {
            data[index] = [parseInt(item.id), 1]
            index += 1
        }
    }
    postData(`/Planet/UpdateOrder?token=${SecretKey}&UserId=${UserId}`, data)
        .then(out => {
            console.log(out)
        })
    dragging = null
    return null;
}

function SetSecretKey(key, id) {
    SecretKey = key
    UserId = id
}

<<<<<<< HEAD
function SetDate() {
    if (document.getElementById('ageVeriInput')) document.getElementById('ageVeriInput').valueAsDate = new Date()
}
=======
function SetDate () {
    if (document.getElementById('ageVeriInput')) document.getElementById('ageVeriInput').valueAsDate = new Date()
}

>>>>>>> 340cf276
<|MERGE_RESOLUTION|>--- conflicted
+++ resolved
@@ -633,13 +633,6 @@
     UserId = id
 }
 
-<<<<<<< HEAD
 function SetDate() {
     if (document.getElementById('ageVeriInput')) document.getElementById('ageVeriInput').valueAsDate = new Date()
-}
-=======
-function SetDate () {
-    if (document.getElementById('ageVeriInput')) document.getElementById('ageVeriInput').valueAsDate = new Date()
-}
-
->>>>>>> 340cf276
+}