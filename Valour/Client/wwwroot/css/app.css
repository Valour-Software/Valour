﻿:root {
    --primary-color: #040d14;
    --secondary-color: #aaaaaa;
    --font-color: #ffffff;
    --bg-color: #040d14;
    --heading-color: #040d14;
    --link-color: #00aaff;
    --border-color: #303030;
    --alt-border-color: #666666;
    --input-color: #000000;
    --comment-hue: rgba(0, 0, 0, 0.02);
    --main-1: #040d14;
    --main-2: #0b151d;
    --main-3: #121e27;
    --main-4: #192630;
    --main-5: #212f3a;
}

.full-screen {
    width: 100%;
    height: 100%;
    margin: 0px;
    padding: 0px;
    overflow-x: hidden;
    overflow-y: hidden;
}

a {
    color: var(--link-color);
}

.p-1 {
    color: var(--font-color);
}

h1 {
    color: var(--font-color);
}

h2 {
    color: var(--font-color);
}

h3 {
    color: var(--font-color);
}

h4 {
    color: var(--font-color);
}

label {
    color: var(--font-color);
}

.btn-primary {
    color: #fff;
    background-color: #1b6ec2;
    border-color: #1861ac;
}

.form-control {
    margin-top: 5px;
    background-color: var(--main-1);
    border-color: var(--main-5);
    color: var(--font-color);
}

.form-control:disabled {
    background-color: var(--border-color);
    border-color: var(--alt-border-color);
    color: var(--font-color);
}

body {
    /* Theming */
    background-color: var(--bg-color);
    color: var(--font-color);
    line-height: NORMAL;
}

.message {
    width: 100%;
    margin-top: 4px;
    padding-bottom: 0px;
    position: relative;
    min-height: 51.333px;
}

.multi-message {
    width: 100%;
    margin-top: 0px;
    margin-bottom: 0px;
    position: relative;
}

.multi-message-content {
    width: 100%;
    margin-top: 0px;
    margin-bottom: 0px;
}

.message:hover {
    background-color: rgba(255, 255, 255, 0.1);
}

.multi-message:hover {
    background-color: rgba(255, 255, 255, 0.1);
}

.ping-box {
    background: #FD3B3B;
    transform: matrix(-1, 0, 0, 1, 0, 0);
    width: 3px;
    height: 77px;
}

.message .ping {
    font-family: Ubuntu;
    font-style: normal;
    font-weight: 500;
    font-size: 20px;
    line-height: 23px;
}

.textbox {
    background: rgba(255, 255, 255, 0.12);
    border-radius: 15px;
    height: 69px;
    margin-top: 40px;
    margin-bottom: 20px;
    width: 95%;
    height: 40px;
    margin-left: auto;
    margin-right: auto;
    color: white;
    word-break: break-word;
    overflow-y: scroll;
    overflow-wrap: break-word;
    resize: none;
}

.message.ping {
    background: rgba(253, 59, 59, 0.24);
}

.message.first {
    margin-top: 41px;
}

.message .author-pfp {
    width: 38px;
    height: 38px;
    border-radius: 50%;
    margin-top: 8px;
    margin-left: 4px;
    margin-right: 4px;
}

.message .author-name {
    display: inline-block;
    font-family: Ubuntu;
    font-style: normal;
    font-size: 16px;
    line-height: 25px;
    margin: 0px;
    margin-top: 0px;
    vertical-align: top;
}

.message .role-name {
    color: #ffffff;
    opacity: 0.3;
    font-style: italic;
    display: inline-block;
    margin: 0px;
    margin-top: 4px;
}

.message .message-content {
    display: inline-block;
    margin-left: 3px;
    margin-top: 4px;
    vertical-align: top;
    padding-left: 52px;
}

.multi-message .message-content {
    display: inline-block;
    margin-left: 7px;
    margin-top: 4px;
    vertical-align: top;
}

.content p {
    margin: 0px;
    word-break: break-word;
}

.content code {
    margin: 0px;
    word-break: break-word;
}

.content pre {
    margin: 0px;
    border-radius: 5px;
    border: 1px solid rgba(255, 255, 255, 0.2);
    word-break: break-word;
    max-width: 90%;
    padding: 5px;
}

.content img:before {
    display: normal; 
    content: attr(href);
    visibility: visible;
}

.content img {
    max-width: 300px;
    max-height: 300px;
    margin-bottom: 10px;
    display: block;
    transition: all 0.125s ease;
    transition-delay: 0s;
}

.content img:hover {
    max-width: 500px;
    max-height: 500px;
    transition: all 0.125s ease;
    transition-delay: 0.5s;
}

@media screen and (max-width: 992px) {
    .content img {
        max-width: 90%;
        max-height: 90%;
    }

    .content img:hover {

    }
}

.content a {
    font-size: 0px;
}

.content a:after {
    font-size: 16px;
    content: attr(href);
    visibility: visible;
    left: 55px;
    vertical-align: central;
}

.content .youtube {
    max-width: 90%;
    display:block;
}


.multi-message .content {
    font-family: Ubuntu;
    font-style: normal;
    font-weight: 300;
    font-size: 16px;
    line-height: 23px;
    color: #FFFFFF;
    margin: 0px;
    margin-bottom: 0px;
    word-break: break-all;
    user-select: text;
    padding-left: 48px;
}

.message .content {
    font-family: Ubuntu;
    font-style: normal;
    font-weight: 300;
    font-size: 16px;
    line-height: 23px;
    color: #FFFFFF;
    margin: 0px;
    word-break: break-all;
    user-select: text;
}

.message .time-container {
    min-width: 48px;
    position: absolute;
    top: 0px;
    top: 37px;
}

.multi-message .time-container {
    min-width: 48px;
    position: absolute;
    top: 0px;
}

.message .time {
    font-family: Ubuntu;
    font-style: normal;
    font-weight: normal;
    font-size: 11px;
    line-height: 14px;
    color: #7A7A7A;
    margin: 0px;
    display: none;
    text-align: center;
}

.message:hover .time {
    display: block;
}

.message:hover .author-pfp {
    width: 30px;
    height: 30px;
    margin-left: 8px;
    margin-right: 8px;
}

.multi-message:hover .time {
    visibility: visible;
}

.multi-message .time {
    font-family: Ubuntu;
    font-style: normal;
    font-weight: normal;
    font-size: 11px;
    line-height: 14px;
    color: #7A7A7A;
    margin: 0px;
    margin-top: 8px;
    visibility: hidden;
    text-align: center;
}

.topline {
    border-top: 3px solid #FFFFFF;
    margin-bottom: 16px;
    width: 100%;
    background-color: var(--main-3);
}

.topbar {
    height: 115px;
    min-height: 115px;
    background-color: var(--main-3);
}

.window {
    width: 100%;
}

    .window .welcome-channel-description {
        font-family: Ubuntu;
        font-style: normal;
        font-weight: 500;
        font-size: 30px;
        line-height: 34px;
        color: #9E9E9E;
        margin: 0px;
        margin-left: 34px;
    }

    .window .welcome-divider {
        border: 2px solid #FFFFFF;
        margin: 0px;
        margin-top: 24px;
        margin-left: 34px;
    }

    .window .welcome-channel-name {
        font-family: Ubuntu;
        font-style: normal;
        font-weight: normal;
        font-size: 50px;
        line-height: 57px;
        color: #FFFFFF;
        margin: 0px;
        margin-left: 34px;
    }

    .window .welcome-text {
        font-family: Ubuntu;
        font-style: normal;
        font-weight: 500;
        font-size: 20px;
        line-height: 23px;
        color: #9E9E9E;
        margin: 0px;
        margin-top: 11px;
        margin-left: 34px;
    }

    .window .start-chat-icon {
        margin: 0px;
        margin-left: 34px;
        margin-top: 32px;
    }

.sidebar-2 .user-info {
    width: 269px;
    height: 44.53px;
    background: rgba(255, 255, 255, 0.07);
    border-radius: 5px;
    margin: 0px;
    margin-top: 13px;
    margin-left: auto;
    margin-right: auto;
    margin-bottom: 11px;
}

.sidebar-2 .user-info .pfp {
    width: 32.72px;
    height: 32.72px;
    border-radius: 50%;
    margin-top: 6.36px;
    margin-bottom: 6.36px;
    margin-left: 8.18px;
}

.sidebar-2 .category .arrow {
    border-radius: 1px;
    margin-top: 9px;
    margin-bottom: 9px;
    margin-left: 6px;
    cursor: pointer;
}

.sidebar-2 .category .name {
    margin: 0px;
    margin-top: 6px;
    margin-bottom: 7px;
    margin-left: 12px;
    vertical-align: top;
    display: inline-block;
    font-family: Ubuntu;
    font-style: normal;
    font-weight: normal;
    font-size: 18px;
    line-height: 21px;
    color: #FFFFFF;
}

.sidebar-2 .category .channel.open {
    background: rgba(255, 255, 255, 0.1);
}

.sidebar-2 .category .channel.open:hover {
    background: rgba(255, 255, 255, 0.125);
}

.sidebar-2 .category .channel:nth-child(1) {
    margin-top: 10px;
}

.sidebar-2 .category .channel {
    width: 257px;
    margin-left: 6px;
    margin-bottom: 2px;
    border-radius: 5px;
    cursor: pointer;
}

.sidebar-2 .category .channel:hover {
    background: rgba(255, 255, 255, 0.075);
}

.sidebar-2 .category .channel .channel-name {
    font-family: Ubuntu;
    font-style: normal;
    font-weight: normal;
    font-size: 16px;
    line-height: 21px;
    color: #FFFFFF;
    margin-left: 8px;
    margin-top: 5px;
    vertical-align: top;
    display: inline-block;
}

.sidebar-2 .category .channel .chat-icon {
    margin-top: 10px;
    margin-bottom: 9px;
    margin-left: 8px
}

.top-level-category {
    padding-bottom: 24px;
}


.sidebar-2 .category .channel-list {
    margin: 0px;
    margin-top: -1px;
    border-bottom-left-radius: 5px;
    border-bottom-right-radius: 5px;
    overflow: hidden;
}

.sidebar-2 .category .name-open {
    margin: 0px;
    margin-top: 6px;
    margin-bottom: 7px;
    margin-left: 11px;
    vertical-align: top;
    display: inline-block;
    font-family: Ubuntu;
    font-style: normal;
    font-weight: normal;
    font-size: 18px;
    line-height: 21px;
    color: #FFFFFF;
}

.context-menu-item:hover {
    background-color: #192630;
}

.sidebar-2 .category {
    max-width: 269px;
    background: rgb(41, 49, 56);
    border-radius: 5px;
    margin-right: auto;
    margin-left: 10px;
    margin-bottom: 16px;
}

.sidebar-2 .category .is-open {
    border-bottom-right-radius: 0px;
    border-bottom-left-radius: 0px;
}

.sidebar-2 .user-info .settings {
    display: inline-block;
    margin: 0px;
    margin-top: 10.96px;
    margin-bottom: 10.96px;
    margin-right: 10.96px;
    margin-left: 36.4px;
    float: right;
    cursor: pointer;
}

.sidebar-2 .user-info .active {
    display: inline-block;
    width: 11.81px;
    height: 11.81px;
    background: #05FF00;
    border-radius: 50%;
    margin: 0px;
    vertical-align: top;
    margin-top: 17.5px;
    margin-left: 8px;
}

.sidebar-2 .user-info .username {
    display: inline-block;
    font-family: Ubuntu;
    font-style: normal;
    font-weight: bold;
    font-size: 20px;
    line-height: 23px;
    margin: 0px;
    margin-left: 8.18px;
    margin-top: 11px;
    vertical-align: top;
}

.sidebar-2 {
    float: left;
    max-width: 294px;
    margin: 0px;
    background-color: var(--main-2);
    z-index: 1;
}

.sidebar-2-mobile {
    transform: translateX(-358px);
    transition: transform 0.5s ease-in-out;
}

.sidebar-2-mobile-active {
    transform: translate(0px);
}

.channel-and-topbar {
    display: flex;
    margin: 0px;
    background: #040D14;
    flex: 1;
    background-color: var(--main-1);
    flex-direction: column;
    height: 100%;
}

.channel-and-topbar-mobile {
    transform: translateX(-358px);
    flex: 0;
}

.sidebar-2 .channel-name {
    display: inline-block;
    margin: 0px;
    margin-top: 5px;
    margin-left: 3px;
    font-family: Ubuntu;
    font-style: normal;
    font-weight: normal;
    font-size: 27.5px;
    line-height: 32px;
    color: #FFFFFF;
}

.sidebar-2 .top-bar {
    width: 294px;
    border-top: 3px solid #FFFFFF;
}

.sidebar-2 .channel-description {
    font-family: Futura;
    font-style: normal;
    font-weight: 500;
    font-size: 11px;
    line-height: 15px;
    color: #9E9E9E;
}

.sidebar-2 .channel-name-plus-pin .pin {
    display: inline-block;
    margin: 0px;
    margin-left: 18px;
}


.sidebar-2 .viewing-current-channel {
    margin-left: 15px;
}

.sidebar-2 .viewing-current-channel .pfp {
    width: 34px;
    height: 34px;
    border-radius: 50%;
    margin-left: -15px;
}

.sidebar-2 .current-channel-info {
    padding-top: 16px;
    margin-left: 16px;
    height: 115px;
}

.mainrow {
    width: 100%;
    height: 100%;
    display: flex;
    align-items: stretch;
}

.sidebar {
    float: left;
    width: 64px;
    padding: 5px;
    background-color: var(--main-1);
    transition: width ease-in-out .2s;
    z-index: 1;
}

.sidebar-mobile {
    transform: translateX(-358px);
    transition: transform 0.5s ease-in-out;
}

.sidebar-mobile-active {
    transform: translate(0px);
}


.sidebar:hover {
    width: 250px;
}


.sidebar .valour-version {
    margin: 0px;
    margin-left: 10px;
    margin-right: 10px;
    font-family: Ubuntu;
    font-style: normal;
    font-weight: normal;
    font-size: 10px;
    line-height: 7px;
    text-align: center;
    color: #00FAFF;
}

.sidebar .valour-name {
    margin: 0px;
    margin-top: 6px;
    margin-left: 10px;
    margin-right: 10px;
    font-family: Ubuntu;
    font-style: normal;
    font-weight: bold;
    font-size: 24px;
    line-height: 28px;
    text-align: center;
    color: #00FAFF;
}

.sidebar .valour-logo {
    width: 50px;
    margin-left: 5px;
    margin-top: 5px;
    margin-right: 5px;
    margin-bottom: 0px;
    display: inline-block;
}

.rolename {
    margin: 0px;
    margin-top: 12px;
    margin-bottom: 5px;
    font-family: Ubuntu;
    font-style: normal;
    font-weight: 500;
    font-size: 14px;
    line-height: 10px;
    text-decoration-line: underline;
    color: #7A7A7A;
    text-wrap: none;
    white-space: nowrap;
    text-align: center;
    width: 250px;
}

.sidebar-user {
    width: 240px;
    height: 55px;
    background-color: rgba(255, 255, 255, 0.07);
    margin-right: auto;
}

.sidebar-user:first-child {
    border-top-left-radius: 6px;
    border-top-right-radius: 6px;
}

.sidebar-user:last-child {
    border-bottom-left-radius: 6px;
    border-bottom-right-radius: 6px;
}

.sidebar-user .user-status-state {
    display: inline-block;
    position: relative;
}

.sidebar-user .user-info {
    display: inline-block;
    vertical-align: top;
    margin-top: 6px;
}

.sidebar-user .state {
    display: inline-block;
    font-family: Ubuntu;
    font-style: normal;
    font-weight: normal;
    font-size: 14px;
    line-height: 11px;
    color: #7A7A7A;
    margin: 0px;
    position: absolute;
    top: 0;
    left: 15px;
    width: 250px;
    height: 12px;
}

.sidebar-user .bot-tag {
    display: inline-block;
    width: 17px;
    height: 9px;
    background: #FF00E9;
    border-radius: 2px;
    margin-top: 9px;
}

    .sidebar-user .bot-tag p {
        font-family: Ubuntu;
        font-style: normal;
        font-weight: bold;
        font-size: 7px;
        line-height: 8px;
        margin: 0px;
        margin-left: 1px;
        margin-bottom: 1px;
        /* identical to box height */
        display: flex;
        align-items: center;
        text-align: center;
        color: #FFFFFF;
    }

.sidebar-user .active-circle {
    display: inline-block;
    width: 5px;
    height: 5px;
    border-radius: 50%;
    margin: 0px;
    margin-bottom: 7px;
    margin-left: 4px;
    background: #05FF00;
}

.sidebar-user .username {
    display: inline-block;
    font-family: Ubuntu;
    font-style: normal;
    font-weight: normal;
    font-size: 15px;
    line-height: 15px;
    vertical-align: top;
    margin: 0px;
    margin: 5px;
}

.sidebar-user .pfp {
    min-width: 45px;
    max-width: 45px;
    border-radius: 50%;
    margin-left: 8px;
    margin-top: 4px;
    margin-bottom: 4px;
    vertical-align: unset;
    display: inline-block;
}

body {
    background-color: #040D14;
}

@media screen and (max-width: 992px) {
    .login-box {
        max-width: 90%;
        max-height: 100%;
        transform: translateY(5%);
    }
}

.login-box {
    background-color: var(--main-4);
    border-radius: 10px;
    border-color: grey;
    padding: 50px;
    width: 400px;
    min-height: 400px;
    z-index: 2;
    box-shadow: 0px 0px 15px #000000;
    margin: auto;
    transform: translateY(20vh);
    margin-bottom: 50px;
}

.modal-content-CreatePlanet .login-box {
    transform: none;
    border-radius: 10px;
    width: 100%;
    height: 100%;
    margin: 0px;
    transform: translateY(0%);
}

.modal-content-EditPlanet {
    width: 70%;
    height: 70%;
    margin: auto;
}

@media screen and (max-width: 992px) {
    .modal-content-EditPlanet {
        width: 100%;
        max-height: 100%;
    }
}

.modal-content-EditPlanet .login-box {
    transform: none;
    border-radius: 10px;
    margin: auto;
    width: 100%;
    height: 100%;
    transform: translateY(0%);
    background-color: var(--main-2);
}

.home-server {
    /*border: 1px solid rgba(255, 255, 255, 0.2);*/
    border-radius: 5px;
    width: 150px;
    height: 160px;
    padding: 10px;
    background-color: rgba(255, 255, 255, 0.07);
    display: inline-block;
}

.planet-card-icon {
    width: 100px;
    height: 100px;
    display: block;
    margin-left: auto;
    margin-right: auto;
    margin-top: 20px;
    align-self: end;
    border-radius: 50%;
    -webkit-transition: -webkit-transform .2s ease-in-out;
    transition: transform .2s ease-in-out;
}

.planet-create-icon {
    width: 100px;
    height: 100px;
    display: block;
    margin-left: auto;
    margin-right: auto;
    margin-top: 20px;
    align-self: end;
    -webkit-transition: -webkit-transform .2s ease-in-out;
    transition: transform .2s ease-in-out;
}

.planet-create-icon:hover {
    -webkit-transform: scale(1.05);
    transform: scale(1.05);
}

.planet-card-icon:hover {
    -webkit-transform: scale(1.05);
    transform: scale(1.05);
}

.window-grid {
    display: flex;
    flex: 2;
    flex-grow: 1;
    justify-content: space-between;
    height: calc(100% - (115px + 16px));
    padding: 0px;
}

.main-window {
    background-color: var(--main-4);
    width: 100%;
    height: 50%;
    overflow-y: auto;
}

.main-window-full {
    background-color: var(--main-4);
    width: 100%;
    height: 100%;
    overflow-y: auto;
}

.window-col {
    width: 50%;
}

.add-window-button {
    width: 64px;
    height: 64px;
    padding: 8px;
    position: absolute;
    left: calc(100% - 64px);
    top: 200px;
    cursor: pointer;
}

/* Scrollbar */
*::-webkit-scrollbar {
    width: 12px;
}

*::-webkit-scrollbar-track {
    background: var(--main-4);
}

*::-webkit-scrollbar-thumb {
    background-color: white;
    border-radius: 20px;
    border: 3px solid black;
}

/* The Modal (background) */
.modal {
    display: none; /* Hidden by default */
    position: fixed; /* Stay in place */
    z-index: 1; /* Sit on top */
    padding-top: 100px; /* Location of the box */
    left: 0;
    top: 0;
    width: 100%; /* Full width */
    height: 100%; /* Full height */
    overflow: auto; /* Enable scroll if needed */
    background-color: rgb(0,0,0); /* Fallback color */
    background-color: rgba(0,0,0,0.4); /* Black w/ opacity */
  }
  
/* Modal Content */
.modal-content-CreatePlanet {
    margin: auto;
    padding: 0px;
    max-width: 418px;
  }

.modal-content-CreateChannel {
    margin: auto;
    padding: 0px;
    max-width: 418px;
}

.login-background {
    background-image: url(/media/Spookvooper.jpg);
    background-repeat: no-repeat;
    background-size: cover;
    background-position: center;
    height: 100vh;
    margin: 0px;
    backdrop-filter: blur(5px);
}
  
.add-channel-button {
    margin: 0px;
    margin-top: 3px;
    margin-right: 8px;
    vertical-align: top;
    display: inline-block;
    font-family: Ubuntu;
    font-style: normal;
    font-weight: normal;
    text-align: right;
    font-size: 24px;
    float: right;
    cursor: pointer;
}

.context-menu {
    width: 188px;
    background: #030B11;
    mix-blend-mode: normal;
    border: 1px solid #192630;
    box-sizing: border-box;
    box-shadow: 0px 4px 4px rgba(0, 0, 0, 0.25);
    border-radius: 6px;
    position: absolute;
    z-index: 2000;
}
  
.context-menu-item {
    border-radius: 6px;
    margin: 0px;
    margin-top: 0px;
    margin-left: 10px;
    margin-right: 10px;
    height: 35px;
    cursor: pointer;
}

.delete-context-menu-item {
    color: #EF3A3A;
}

.delete-context-menu-item:hover {
    color: white;
    background: #EF3A3A;

}
  
.context-menu-item:nth-last-child(1) {
    margin-bottom:10px;
}
  
.context-menu-item-text {
    font-family: Ubuntu;
    font-style: normal;
    font-weight: normal;
    font-size: 15px;
    margin-left: 10px;
    margin-top: 10px;
    line-height: 17px;
    display: flex;
    padding-top: 10px;
    align-items: center;
  
    mix-blend-mode: normal;
}

.channel-info {
    padding: 10px;
    padding-bottom: 5px;
    border-bottom: 1px solid var(--main-5);
}

.edit-planet-body {
    background-color: var(--main-2);
    height: 100%;
    width: 100%;
}

.edit-planet-body .container {
    height: 100%;
    width: 100%;
}

.edit-planet-body .row {
    height: 100%;
}


.edit-planet-col-left {
    height: 100%;
    background-color: var(--main-2);
}

.edit-planet-col-right {
    height: 100%;
    border-left: solid 1px rgba(255, 255, 255, 0.25);
    background-color: var(--main-2);
}

.modal-content-EditPlanet .login-box {
    height: 100%;
    width: 100%;
}

.current-planet-info {
    padding-top: 16px;
    margin-left: 16px;
    height: 115px;
}

.current-planet-info .planet-name {
    display: inline-block;
}

.current-planet-info .settings {
    display: inline-block;
    margin: 0px;
    margin-top: 10.96px;
    margin-bottom: 10.96px;
    margin-right: 10.96px;
    margin-left: 36.4px;
    float: right;
    cursor: pointer;
}

.channel-info .description {
    display: inline-block;
    width: 50%;
    white-space: nowrap;
    overflow: hidden;
    text-overflow: ellipsis;
    vertical-align: bottom;
    margin-left: 16px;
    margin-bottom: 8px;
}

.channel-info:hover .description {
    white-space: pre-wrap;
    overflow: visible;
    margin-bottom: 8px;
}

.channel-info .title {
    vertical-align: top;
    display: inline-block;
    font-size: 20px;
}

.tri-button {
    margin: 5px;
}

.settings-button {
    background-color: var(--main-2);
    width: 95%;
    height: 35px;
    line-height: 27px;
    color: white;
    cursor: pointer;
    border-radius: 5px;
    padding: 4px;
    padding-left: 8px;
    margin-top: 2px;
    text-align: left;
    vertical-align: central;
}

.invite-tab-holder .settings-button {
    display: inline-block;
    width: 45%;
    background-color: rgba(255, 255, 255, 0.05);
}

.invite-tab-holder .settings-button:hover {
    background-color: rgba(255, 255, 255, 0.1);
}

.invite-tab-holder .settings-button.active {
    background-color: rgba(255, 255, 255, 0.1);
}

.invite-tab-holder .settings-button:hover.active {
    background-color: rgba(255, 255, 255, 0.2);
}

.invite-tab-holder .settings-button.left {
    border-radius: 5px 0px 0px 0px;
    margin-right: 0px;
    float:left;
}

.invite-tab-holder .settings-button.right {
    border-radius: 0px 5px 0px 0px;
    margin-left: 0px;
    float: left;
}

.invite-list {
    width: 90%;
    height: 60%;
    border: 2px solid rgba(255, 255, 255, 0.05);
    margin-top: 35px;
}

.settings-button:hover {
    background-color: var(--main-4);
}

.settings-button.active {
    background-color: var(--main-4);
}

.settings-button:hover.active {
    background-color: var(--main-5);
}

.settings-inner {
    position: relative;
    height: 100%;
}

.settings-save-button {
    position: absolute;
    right: 10px;
    bottom: 80px;
}

.current-planet-info .planet-desc {
    overflow: hidden;
    text-overflow: ellipsis;
    word-wrap: break-word;
    display: block;
    max-height: 2.4em; /* a x number of line to show (ex : 2 line)  */
    font-size: 16px;
    margin: 0px;
    width: 100%;
}

.current-planet-info .planet-title {
    overflow: hidden;
    white-space: nowrap;
    text-overflow: ellipsis;
    word-wrap: break-word;
    display: inline-block;
    max-height: 2.4em; /* a x number of line to show (ex : 2 line)  */
    font-size: 24px;
}

/* Hide scrollbar for Chrome, Safari and Opera */
.keep-scrolling::-webkit-scrollbar {
    display: none;
}

/* Hide scrollbar for IE, Edge and Firefox */
.keep-scrolling {
  -ms-overflow-style: none;  /* IE and Edge */
  scrollbar-width: none;  /* Firefox */
}

.UserList {
    overflow-y: scroll;
    overflow-x: hidden;
    height: calc(99.5% - 80px);
}

.category-list {
    max-height: calc(90% - 90px);
    overflow-y: scroll;
}

<<<<<<< HEAD
.update-footer {
    position: absolute;
    top: 0px;
    z-index: 5;
    width: 100%;
    background-color: var(--main-5);
    opacity: 0.8;
    padding: 10px;
}

.update-text {
    margin: 2px;
}

.btn-update {
    width: 32px;
    height: 20px;
    display: inline-block;
    margin-left: 10px;
    padding: 0px;
    cursor: pointer;
}
=======
#text-input{
    outline: none
}
#window-0:focus{
    outline: 2px solid var(--main5);
}
#window-1:focus{
    outline: 2px solid var(--main5);
}
#window-2:focus{
    outline: 2px solid var(--main5);
}
#window-3:focus{
    outline: 2px solid var(--main5);
}

>>>>>>> 6e861fa5
<|MERGE_RESOLUTION|>--- conflicted
+++ resolved
@@ -1307,7 +1307,6 @@
     overflow-y: scroll;
 }
 
-<<<<<<< HEAD
 .update-footer {
     position: absolute;
     top: 0px;
@@ -1330,10 +1329,7 @@
     padding: 0px;
     cursor: pointer;
 }
-=======
-#text-input{
-    outline: none
-}
+
 #window-0:focus{
     outline: 2px solid var(--main5);
 }
@@ -1345,6 +1341,4 @@
 }
 #window-3:focus{
     outline: 2px solid var(--main5);
-}
-
->>>>>>> 6e861fa5
+}