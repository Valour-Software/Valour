--- conflicted
+++ resolved
@@ -13,13 +13,9 @@
     --main-2: #0b151d;
     --main-3: #121e27;
     --main-4: #192630;
-<<<<<<< HEAD
     --main-5: #212f3a;
 }
 
-=======
-}
->>>>>>> 2e86d900
 .full-screen {
     width: 100%;
     height: 100%;
@@ -1356,19 +1352,12 @@
     outline: 2px solid var(--main5);
 }
 
-<<<<<<< HEAD
 #window-3:focus {
     outline: 2px solid var(--main5);
-=======
-table {
-    font-family: arial, sans-serif;
-    border-collapse: collapse;
-    width: 100%;
-}
-  
+}
+
 td, th {
     border: 1px solid #dddddd;
     text-align: left;
     padding: 8px;
->>>>>>> 2e86d900
 }