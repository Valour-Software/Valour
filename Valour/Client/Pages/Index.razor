--- conflicted
+++ resolved
@@ -1,4 +1,3 @@
-<<<<<<< HEAD
 ﻿@page "/"
 
 @using Valour.Shared
@@ -35,7 +34,7 @@
                 {
 
                     <RoleComponent Name="Emperor"></RoleComponent>
-                    <div class="UserList">
+                    <div class="UserList keep-scrolling">
                         @foreach (var user in planetUserList)
                         {
                             <UserComponent Only="true" User="@user"></UserComponent>
@@ -171,10 +170,20 @@
                 Kick
                 </p>
             </div>
-            <div class="context-menu-item delete-context-menu-item" onclick="">
+            <div class="context-menu-item delete-context-menu-item" onclick="BanUser()">
                 <p class="context-menu-item-text">
                 Ban
                 </p>
+            </div>
+        </div>
+        <div class="modal BanModel" id="BanModel">
+        <!-- Modal content -->
+            <div class="modal-content-BanModel">
+                <div class="login-box">
+                    <div class="col-md-12">
+                        <BanUserComponent></BanUserComponent>   
+                    </div>
+                </div>
             </div>
         </div>
         <div class="modal channelmodel" id="CreateChannel">
@@ -313,330 +322,4 @@
 
         StateHasChanged();
     }
-=======
-﻿@page "/"
-
-@using Valour.Shared
-@using Valour.Shared.Categories;
-@inject HttpClient Http
-@inject NavigationManager navManager
-@using Microsoft.AspNetCore.SignalR.Client;
-@inject IJSRuntime JS
-@inject ClientPlanetManager planetManager
-@inject ClientWindowManager windowManager
-
-<!-- Check login status -->
-@if (ClientUserManager.IsLoggedIn())
-{
-    <link href="https://fonts.googleapis.com/css2?family=Ubuntu:ital,wght@0,300;0,400;0,500;0,700;1,300;1,400;1,500;1,700&display=swap" rel="stylesheet">
-    <body style="height: 100%">
-        <div class="mainrow">
-            <div class="sidebar" id="sidebar1">
-
-                <div style="width: 250px">
-                    <img class="valour-logo" src="icon-512.png">
-
-                    <div style="display:inline-block; vertical-align: middle">
-                        <p class="valour-name">
-                            Valour
-                        </p>
-                        <p class="valour-version">
-                            Valour Platform Version 0.0.1 Pre-Alpha
-                        </p>
-                    </div>
-                </div>
-
-                @if (planetManager.GetCurrent() != null)
-                {
-
-                    <RoleComponent Name="Emperor"></RoleComponent>
-                    <div class="UserList keep-scrolling">
-                        @foreach (var user in planetUserList)
-                        {
-                            <UserComponent Only="true" User="@user"></UserComponent>
-                        }
-                    </div>
-                }
-            </div>
-            <div class="sidebar-2" id="sidebar2">
-                <CurrentPlanetComponent Planet="@planetManager.GetCurrent()"></CurrentPlanetComponent>
-                @if (planetManager.GetCurrent() != null)
-                {
-                    <!-- The Modal -->
-                    <div class="modal edit-planet-modal" id="EditPlanetModal">
-                        <!-- Modal content -->
-                        <div class="modal-content-EditPlanet">
-                            <div class="login-box">
-                                <div class="col-md-12" style="height: 100%; width: 100%;">
-                                    <EditPlanetComponent Planet="@planetManager.GetCurrent()"></EditPlanetComponent>
-                                </div>
-                            </div>
-                        </div>
-                    </div>
-                }
-
-                <div class="top-bar">
-                </div>
-                <UserInfoComponent User="@ClientUserManager.User"></UserInfoComponent>
-                <div class="category-list" style="padding-bottom:80px" ondragover="setDraggedOver(event)" ondrop="Drop(event)">
-                    @if (planetManager.GetCurrent() != null)
-                    {
-                        ClientWindow window = windowManager.GetSelectedWindow();
-                        ChatChannelWindow channelWindow = (ChatChannelWindow)window;
-                        Planet planet = planetManager.GetCurrent();
-                        @foreach (PlanetCategory category in GetTopLevelCategories())
-                        {
-                            <CategoryComponent PlanetCategoryChannelList="@PlanetCategoryChannelList" Category="@category" channelWindow="@channelWindow" planet="@planet" PlanetChannelList="@PlanetChannelList" IsTopLevel="true">
-                            </CategoryComponent>
-                        }
-                    }
-                </div>
-
-            </div>
-            <div class="channel-and-topbar" id="mainwindow">
-                <div class="topbar">
-                </div>
-                <div class="topline">
-                </div>
-                <!--
-        Todo: Logic for multiple main windows.
-        This will be fun.
-    -->
-                <!--
-        Add dummy window so Jacob doesn't cry
-    -->
-
-                @if (windowManager.GetWindowCount() == 0)
-                {
-                    windowManager.AddWindow(new HomeWindow(0));
-                }
-
-                @if (windowManager.GetWindowCount() < 4)
-                {
-                    <div class="add-window-button" @onclick="@OnAddWindow">
-                        <NewWindowComponent></NewWindowComponent>
-                    </div>
-                }
-
-                <div id="window-man" class="window-grid">
-
-                    @if (windowManager.GetWindowCount() == 1)
-                    {
-                        <MainWindowComponent Window="windowManager.GetWindow(0)" StyleClass="main-window-full"></MainWindowComponent>
-                    }
-                    else if (windowManager.GetWindowCount() == 2)
-                    {
-                        <MainWindowComponent Window="windowManager.GetWindow(0)" StyleClass="main-window-full"></MainWindowComponent>
-                        <MainWindowComponent Window="windowManager.GetWindow(1)" StyleClass="main-window-full"></MainWindowComponent>
-                    }
-                    else if (windowManager.GetWindowCount() == 3)
-                    {
-                        <div id="window-col1" class="window-col">
-                            <MainWindowComponent Window="windowManager.GetWindow(0)" StyleClass="main-window-full"></MainWindowComponent>
-                        </div>
-                        <div id="window-col2" class="window-col">
-                            <MainWindowComponent Window="windowManager.GetWindow(1)" StyleClass="main-window"></MainWindowComponent>
-                            <MainWindowComponent Window="windowManager.GetWindow(2)" StyleClass="main-window"></MainWindowComponent>
-                        </div>
-                    }
-                    else if (windowManager.GetWindowCount() == 4)
-                    {
-                        <div id="window-col1" class="window-col">
-                            <MainWindowComponent Window="windowManager.GetWindow(0)" StyleClass="main-window"></MainWindowComponent>
-                            <MainWindowComponent Window="windowManager.GetWindow(1)" StyleClass="main-window"></MainWindowComponent>
-                        </div>
-                        <div id="window-col2" class="window-col">
-                            <MainWindowComponent Window="windowManager.GetWindow(2)" StyleClass="main-window"></MainWindowComponent>
-                            <MainWindowComponent Window="windowManager.GetWindow(3)" StyleClass="main-window"></MainWindowComponent>
-                        </div>
-                    }
-                </div>
-
-            </div>
-        </div>
-        <div class="context-menu AddChannelCategoryContextMenu" id="" style="display:none;">
-            <div class="context-menu-item" onclick="AddChannelButtonFunction()">
-                <p class="context-menu-item-text">
-                Add Channel
-                </p>
-            </div>
-            <div class="context-menu-item">
-                <p class="context-menu-item-text" onclick="AddCategoryButtonFunction()">
-                Add Category
-                </p>
-            </div>
-        </div>
-
-        <div class="context-menu ChannelListItemContextMenu" id="" style="display:none;">
-            <div class="context-menu-item" onclick="">
-                <p class="context-menu-item-text">
-                Edit
-                </p>
-            </div>
-            <div class="context-menu-item delete-context-menu-item" onclick="DeleteChannelListItem()">
-                <p class="context-menu-item-text">
-                Delete
-                </p>
-            </div>
-        </div>
-
-        <div class="context-menu UserContextMenu" id="" style="display:none;">
-            <div class="context-menu-item delete-context-menu-item" onclick="KickUser()">
-                <p class="context-menu-item-text">
-                Kick
-                </p>
-            </div>
-            <div class="context-menu-item delete-context-menu-item" onclick="BanUser()">
-                <p class="context-menu-item-text">
-                Ban
-                </p>
-            </div>
-        </div>
-        <div class="modal BanModel" id="BanModel">
-        <!-- Modal content -->
-            <div class="modal-content-BanModel">
-                <div class="login-box">
-                    <div class="col-md-12">
-                        <BanUserComponent></BanUserComponent>   
-                    </div>
-                </div>
-            </div>
-        </div>
-        <div class="modal channelmodel" id="CreateChannel">
-        <!-- Modal content -->
-            <div class="modal-content-CreateChannel">
-                <div class="login-box">
-                    <div class="col-md-12">
-                        <CreateChannelComponent></CreateChannelComponent>   
-                    </div>
-                </div>
-            </div>
-        </div>
-        <div class="modal categorymodel" id='CreateCategory'>
-            <!-- Modal content -->
-            <div class="modal-content-CreateChannel">
-                <div class="login-box">
-                    <div class="col-md-12">
-                        <CreateCategoryComponent></CreateCategoryComponent>
-                    </div>
-                </div>
-            </div>
-        </div>
-
-    </body>
-}
-else
-{
-    <LoginComponent></LoginComponent>
-}
-
-@code{
-
-    public ConcurrentBag<ClientPlanetUser> planetUserList = new ConcurrentBag<ClientPlanetUser>();
-
-    public ConcurrentBag<ClientPlanetChatChannel> PlanetChannelList = new ConcurrentBag<ClientPlanetChatChannel>();
-
-    public ConcurrentBag<PlanetCategory> PlanetCategoryChannelList = new ConcurrentBag<PlanetCategory>();
-
-    protected override async Task OnInitializedAsync()
-    {
-        await base.OnInitializedAsync();
-        planetManager.OnPlanetChange += OnPlanetChange;
-        planetManager.OnChannelsUpdate += OnChannelsUpdate;
-        planetManager.OnChannelWindowUpdate += OnChannelWindowUpdate;
-        planetManager.OnCategoriesUpdate += OnCategoriesUpdate;
-    }
-
-    public void Dispose()
-    {
-        planetManager.OnPlanetChange -= OnPlanetChange;
-        planetManager.OnChannelsUpdate -= OnChannelsUpdate;
-        planetManager.OnChannelWindowUpdate -= OnChannelWindowUpdate;
-        planetManager.OnCategoriesUpdate -= OnCategoriesUpdate;
-    }
-
-    protected override async Task OnAfterRenderAsync(bool firstRender)
-    {
-        await base.OnAfterRenderAsync(firstRender);
-
-        await SetupWindows();
-    }
-
-    private async Task SetupWindows()
-    {
-        await JS.InvokeVoidAsync("SizeEnable");
-    }
-
-    private async Task OnAddWindow()
-    {
-        if (windowManager.GetWindowCount() == 4)
-        {
-            return;
-        }
-
-        windowManager.AddWindow(new HomeWindow(windowManager.GetWindowCount() - 1));
-
-        StateHasChanged();
-    }
-
-    public async Task OnChannelWindowUpdate()
-    {
-        StateHasChanged();
-    }
-
-    public async Task OnCategoriesUpdate()
-    {
-        ClientPlanet dummy = new ClientPlanet();
-
-        Planet planet = planetManager.GetCurrent();
-
-        PlanetCategoryChannelList.Clear();
-
-        foreach (PlanetCategory category in await dummy.GetClientPlanetCategoriesAsync(planet.Id))
-        {
-            PlanetCategoryChannelList.Add(category);
-        }
-
-        StateHasChanged();
-    }
-
-    public List<PlanetCategory> GetTopLevelCategories() {
-        List<PlanetCategory> list = PlanetCategoryChannelList.Where(x => x.Parent_Id == null).ToList();
-        list.Sort((x,y) => x.Position.CompareTo(y.Position));
-        return list;
-    }
-
-    public async Task OnChannelsUpdate()
-    {
-        ClientPlanet dummy = new ClientPlanet();
-
-        Planet planet = planetManager.GetCurrent();
-
-        PlanetChannelList.Clear();
-
-        foreach (ClientPlanetChatChannel channel in await dummy.GetClientPlanetChannelsAsync(planet.Id))
-        {
-            PlanetChannelList.Add(channel);
-        }
-
-        StateHasChanged();
-    }
-
-    public async Task OnPlanetChange()
-    {
-        if (planetManager.GetCurrent() == null) return;
-
-        planetUserList.Clear();
-
-        foreach(ClientPlanetUser user in await PlanetUserCache.GetPlanetsUsers(planetManager.GetCurrent().Id)) {
-            planetUserList.Add(user);
-        }
-
-        await OnChannelsUpdate();
-
-        await OnCategoriesUpdate();
-
-        StateHasChanged();
-    }
->>>>>>> b7f774d9
 }