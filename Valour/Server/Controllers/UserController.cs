<<<<<<< HEAD
﻿using AutoMapper;
using Microsoft.AspNetCore.Mvc;
using Microsoft.EntityFrameworkCore;
using System;
using System.Collections.Generic;
using System.Linq;
using System.Net.Mail;
using System.Security.Cryptography;
using System.Text.RegularExpressions;
using System.Threading.Tasks;
using Valour.Server.Database;
using Valour.Server.Email;
using Valour.Server.Oauth;
using Valour.Server.Planets;
using Valour.Server.Users;
using Valour.Server.Users.Identity;
using Valour.Shared;
using Valour.Shared.Oauth;
using Valour.Shared.Planets;
using Valour.Shared.Users;
using Valour.Shared.Users.Identity;
using Newtonsoft.Json;

/*  Valour - A free and secure chat client
 *  Copyright (C) 2020 Vooper Media LLC
 *  This program is subject to the GNU Affero General Public license
 *  A copy of the license should be included - if not, see <http://www.gnu.org/licenses/>
 */

namespace Valour.Server.Controllers
{
    /// <summary>
    /// Provides routes for user-related functions on the server side.
    /// </summary>
    [ApiController]
    [Route("[controller]/[action]")]
    public class UserController
    {
        /// <summary>
        /// Database context
        /// </summary>
        private readonly ValourDB Context;
        private readonly UserManager UserManager;
        private readonly IMapper Mapper;

        // Dependency injection
        public UserController(ValourDB context, UserManager userManager, IMapper mapper)
        {
            this.Context = context;
            this.UserManager = userManager;
            this.Mapper = mapper;
        }

        public async Task<TaskResult> BanUser(ulong id, ulong Planet_Id, string reason, ulong time, ulong userid, string token, uint minutes)
        {
            AuthToken authToken = await Context.AuthTokens.FindAsync(token);

            // Return the same if the token is for the wrong user to prevent someone
            // from knowing if they cracked another user's token. This is basically 
            // impossible to happen by chance but better safe than sorry in the case that
            // the literal impossible odds occur, more likely someone gets a stolen token
            // but is not aware of the owner but I'll shut up now - Spike
            if (authToken == null || authToken.User_Id != userid)
            {
                return new TaskResult(false, "Failed to authorize user.");
            }

            PlanetBan ban = new PlanetBan()
            {
                Reason = reason,
                Planet_Id = Planet_Id,
                User_Id = id,
                Banner_Id = userid,
                Time = DateTime.UtcNow,
                Permanent = false
            };
            
            if (minutes == 0) {
                ban.Permanent = true;
            }
            else {
                ban.Minutes = minutes;
            }

            // Add channel to database
            await Context.PlanetBans.AddAsync(ban);

            // Save changes to DB
            await Context.SaveChangesAsync();

            return new TaskResult(true, $"Successfully banned user {id}");
        }

        public async Task<TaskResult> KickUser(ulong id, ulong Planet_Id, ulong userid, string token)
        {
            AuthToken authToken = await Context.AuthTokens.FindAsync(token);

            // Return the same if the token is for the wrong user to prevent someone
            // from knowing if they cracked another user's token. This is basically 
            // impossible to happen by chance but better safe than sorry in the case that
            // the literal impossible odds occur, more likely someone gets a stolen token
            // but is not aware of the owner but I'll shut up now - Spike
            if (authToken == null || authToken.User_Id != userid)
            {
                return new TaskResult(false, "Failed to authorize user.");
            }

            PlanetMember member = await Context.PlanetMembers.Where(x => x.User_Id == id && x.Planet_Id == Planet_Id).FirstOrDefaultAsync();

            Context.PlanetMembers.Remove(member);

            await Context.SaveChangesAsync();

            return new TaskResult(true, $"Successfully kicked user {id}");
        }

        /// <summary>
        /// Registers a new user and adds them to the database
        /// </summary>
        public async Task<TaskResult> RegisterUser(string username, string email, string password)
        {
            // Ensure unique username
            if (await Context.Users.AnyAsync(x => x.Username.ToLower() == username.ToLower()))
            {
                return new TaskResult(false, $"Failed: There was already a user named {username}");
            }

            // Ensure unique email
            if (await Context.UserEmails.AnyAsync(x => x.Email.ToLower() == email.ToLower()))
            {
                return new TaskResult(false, $"Failed: There was already a user using the email {email}");
            }

            TaskResult emailResult = TestEmail(email);

            if (!emailResult.Success)
            {
                return emailResult;
            }

            TaskResult usernameResult = TestUsername(username);

            if (!usernameResult.Success)
            {
                return usernameResult;
            }

            // Test password complexity
            TaskResult passwordResult = PasswordManager.TestComplexity(password);

            // Enforce password tests
            if (!passwordResult.Success)
            {
                return passwordResult;
            }

            // At this point the safety checks are complete

            // Generate random salt
            byte[] salt = new byte[32];
            PasswordManager.GenerateSalt(salt);

            // Generate password hash
            byte[] hash = PasswordManager.GetHashForPassword(password, salt);

            // Create user object
            User user = new User()
            {
                Username = username,
                Join_DateTime = DateTime.UtcNow
            };

            // An error here would be really bad so we'll be careful and catch any exceptions
            try
            {
                await Context.Users.AddAsync(user);
                await Context.SaveChangesAsync();
            }
            catch (System.Exception e)
            {
                return new TaskResult(false, $"A critical error occured adding the user.");
            }

            // Create email object
            UserEmail emailObj = new UserEmail()
            {
                Email = email,
                Verified = false,
                User_Id = user.Id
            };

            try
            {
                // Pray something doesnt break between these
                await Context.UserEmails.AddAsync(emailObj);
                await Context.SaveChangesAsync();
            }
            catch (System.Exception e)
            {
                return new TaskResult(false, $"A critical error occured adding the email.");
            }

            Credential cred = new Credential()
            {
                Credential_Type = CredentialType.PASSWORD,
                Identifier = email,
                Salt = salt,
                Secret = hash,
                User_Id = user.Id // We need to find what the user's assigned ID is (auto-filled by EF?)
            };

            // An error here would be really bad so we'll be careful and catch any exceptions
            try
            {
                await Context.Credentials.AddAsync(cred);
                await Context.SaveChangesAsync();
            }
            catch (System.Exception e)
            {
                return new TaskResult(false, $"A critical error occured adding the credentials.");
            }

            string code = Guid.NewGuid().ToString();

            EmailConfirmCode emailConfirm = new EmailConfirmCode()
            {
                Code = code,
                User_Id = user.Id
            };

            // An error here would be really bad so we'll be careful and catch any exceptions
            try
            {
                await Context.EmailConfirmCodes.AddAsync(emailConfirm);
                await Context.SaveChangesAsync();
            }
            catch (System.Exception e)
            {
                return new TaskResult(false, $"A critical error occured adding the email confirmation code.");
            }


            // Send registration email
            string emsg = $@"<body style='background-color:#040D14'>
                              <h2 style='font-family:Helvetica; color:white'>
                                Welcome to Valour!
                              </h2>
                              <p style='font-family:Helvetica; color:white'>
                                To verify your new account, please use this code as your password the first time you log in: 
                              </p>
                              <p style='font-family:Helvetica; color:#88ffff'>
                                {code}
                              </p>
                            </body>";

            string rawmsg = $"Welcome to Valour!\nTo verify your new account, please use this code as your password the first time you log in:\n{code}";

            await EmailManager.SendEmailAsync(email, "Valour Registration", rawmsg, emsg);

            return new TaskResult(true, $"Successfully created user {username}");
        }

        /// <summary>
        /// Registers a new bot and adds them to the database
        /// </summary>
        //public async Task<string> RegisterBot(string username, ulong owner_id, string password)
        //{
        //   TODO
        //}

        /// <summary>
        /// Allows for checking if a password meets standards though API
        /// </summary>
        public async Task<TaskResult> TestPasswordComplexity(string password)
        {
            // Regex can be slow, so we throw it in another thread
            return await Task.Run(() => PasswordManager.TestComplexity(password));
        }

        /// <summary>
        /// Allows checking if a email meets standards
        /// </summary>
        public TaskResult TestEmail(string email)
        {
            try
            {
                MailAddress address = new MailAddress(email);
                return new TaskResult(true, "Email was valid!");
            }
            catch (FormatException e)
            {
                return new TaskResult(false, "Email was invalid.");
            }
        }

        public Regex usernameRegex = new Regex(@"^[a-zA-Z0-9_-]+$");

        public TaskResult TestUsername(string username)
        {
            if (username.Length > 32)
            {
                return new TaskResult(false, "That username is too long!");
            }

            if (!usernameRegex.IsMatch(username))
            {
                return new TaskResult(false, "Usernames must be alphanumeric plus underscores and dashes.");
            }

            return new TaskResult(true, "The given username is valid.");
        }

        /// <summary>
        /// Allows a token to be requested using basic login information
        /// </summary>
        public async Task<TaskResult<string>> RequestStandardToken(string email, string password)
        {
            UserEmail emailObj = await Context.UserEmails.FindAsync(email.ToLower());

            if (emailObj == null)
            {
                return new TaskResult<string>(false, "There was no user found with that email.", null);
            }

            User user = await emailObj.GetUserAsync();

            if (user.Disabled)
            {
                return new TaskResult<string>(false, "Your account has been disabled.", null);
            }

            bool authorized = false;

            if (!emailObj.Verified)
            {
                EmailConfirmCode confirmCode = await Context.EmailConfirmCodes.FindAsync(password);

                // Someone using another person's verification is a little
                // worrying, and we don't want them to know it worked, so we'll
                // send the same error either way.
                if (confirmCode == null || confirmCode.User_Id != user.Id)
                {
                    return new TaskResult<string>(false, "The email associated with this account needs to be verified! Please log in using the code " +
                        "that was emailed as your password.", null);
                }

                // At this point the email has been confirmed
                emailObj.Verified = true;

                Context.EmailConfirmCodes.Remove(confirmCode);
                await Context.SaveChangesAsync();

                authorized = true;
            }
            else
            {

                var result = await UserManager.ValidateAsync(CredentialType.PASSWORD, email, password);

                if (result.Data != null && user.Id != result.Data.Id)
                {
                    return new TaskResult<string>(false, "A critical error occured. This should not be possible. Seek help immediately.", null);
                }

                if (!result.Success)
                {
                    Console.WriteLine($"Failed password validation for {email}");
                    return new TaskResult<string>(false, result.Message, null);
                }

                authorized = true;
            }

            // If the verification failed, forward the failure
            if (!authorized)
            {
                return new TaskResult<string>(false, "Failed to authorize user.", null);
            }

            // Check if there are any tokens already
            AuthToken token = null;

            token = await Context.AuthTokens.FirstOrDefaultAsync(x => x.App_Id == "VALOUR" && x.User_Id == user.Id && x.Scope == Permission.FullControl.Value);

            if (token == null)
            {
                // We now have to create a token for the user
                token = new AuthToken()
                {
                    App_Id = "VALOUR",
                    Id = Guid.NewGuid().ToString(),
                    Time = DateTime.UtcNow,
                    Expires = DateTime.UtcNow.AddDays(7),
                    Scope = Permission.FullControl.Value,
                    User_Id = user.Id
                };

                using (ValourDB context = new ValourDB(ValourDB.DBOptions))
                {
                    await context.AuthTokens.AddAsync(token);
                    await context.SaveChangesAsync();
                }
            }
            else
            {
                token.Time = DateTime.UtcNow;
                token.Expires = DateTime.UtcNow.AddDays(7);

                using (ValourDB context = new ValourDB(ValourDB.DBOptions))
                {
                    context.AuthTokens.Update(token);
                    await context.SaveChangesAsync();
                }
            }

            return new TaskResult<string>(true, "Successfully verified and retrieved token!", token.Id);
        }

        /// <summary>
        /// Returns all user data using a token for verification
        /// </summary>
        public async Task<TaskResult<User>> GetUserWithToken(string token)
        {
            AuthToken authToken = await Context.AuthTokens.FindAsync(token);

            if (authToken == null)
            {
                return new TaskResult<User>(false, "Failed to verify token.", null);
            }

            User user = await Context.Users.FindAsync(authToken.User_Id);

            return new TaskResult<User>(true, "Retrieved user.", user);
        }

        /// <summary>
        /// Returns public user data using an id
        /// </summary>
        public async Task<TaskResult<User>> GetUser(ulong id)
        {
            // Get user data
            User user = await Context.Users.FindAsync(id);

            return new TaskResult<User>(true, "Successfully found user.", user);
        }

        /// <summary>
        /// Returns a planetuser given the user and planet id
        /// </summary>
        public async Task<TaskResult<PlanetUser>> GetPlanetUser(ulong userid, ulong planet_id, string auth)
        {
            // Retrieve planet
            ServerPlanet planet = ServerPlanet.FromBase(await Context.Planets.FindAsync(planet_id), Mapper);

            if (planet == null) return new TaskResult<PlanetUser>(false, "The planet could not be found.", null);

            // Authentication flow
            AuthToken token = await Context.AuthTokens.FindAsync(auth);

            // If authorizor is not a member of the planet, they do not have authority to get member info
            if (token == null || !(await planet.IsMemberAsync(token.User_Id))){
                return new TaskResult<PlanetUser>(false, "Failed to authorize.", null);
            }

            // At this point the request is authorized

            // Retrieve server data for user
            User user = await Context.Users.FindAsync(userid);

            // Null check
            if (user == null) return new TaskResult<PlanetUser>(false, "The user could not be found.", null);

            // Ensure the user is a member of the planet
            if (!(await planet.IsMemberAsync(user)))
            {
                return new TaskResult<PlanetUser>(false, "The target user is not a member of the planet.", null);
            }

            PlanetUser planetUser = await ServerPlanetUser.CreateAsync(userid, planet_id, Mapper);

            if (planetUser == null) return new TaskResult<PlanetUser>(false, "Could not create planet user: Fatal error.", null);

            return new TaskResult<PlanetUser>(true, "Successfully retrieved planet user.", planetUser);
        }

        /// <summary>
        /// Returns the planet membership of a user
        /// </summary>
        /// <param name="token"></param>
        /// <returns></returns>
        public async Task<TaskResult<List<Planet>>> GetPlanetMembership(ulong id, string token)
        {
            if (token == null)
            {
                return new TaskResult<List<Planet>>(false, "Please supply an authentication token", null);
            }

            AuthToken authToken = await Context.AuthTokens.FindAsync(token);

            if (authToken.User_Id != id)
            {
                return new TaskResult<List<Planet>>(false, $"Could not authenticate for user {id}", null);
            }

            if (!Permission.HasPermission(authToken.Scope, UserPermissions.Membership))
            {
                return new TaskResult<List<Planet>>(false, $"The given token does not have membership scope", null);
            }

            List<Planet> membership = new List<Planet>();

            // Remove this after pre-pre-alpha
            if (!(await Context.PlanetMembers.AnyAsync(x => x.Planet_Id == 7 && x.User_Id == id)))
            {
                PlanetMember newMember = new PlanetMember()
                {
                    Planet_Id = 7,
                    User_Id = id
                };

                await Context.PlanetMembers.AddAsync(newMember);
                await Context.SaveChangesAsync();
            }

            foreach(PlanetMember member in Context.PlanetMembers.Where(x => x.User_Id == id))
            {
                Planet planet = await Context.Planets.FindAsync(member.Planet_Id);

                if (planet != null)
                {
                    membership.Add(planet);
                }
            }

            return new TaskResult<List<Planet>>(true, $"Retrieved {membership.Count} planets", membership);
        }

        public async Task<TaskResult<List<ulong>>> GetPlantUserIds(ulong Planet_Id, ulong userid, string token)
        {
            AuthToken authToken = await Context.AuthTokens.FindAsync(token);

            if (authToken.User_Id != userid)
            {
                return new TaskResult<List<ulong>>(false, $"Could not authenticate for user {userid}", null);
            }
            List<PlanetMember> list = await Task.Run(() => Context.PlanetMembers.Where(x => x.Planet_Id == Planet_Id).ToList());
            List<ulong> ids = new List<ulong>();
            foreach(PlanetMember member in list) {
                ids.Add(member.User_Id);
            }

            return new TaskResult<List<ulong>>(true, $"Retrieved {ids.Count()} users", ids);
        }
    }
}
=======
﻿using AutoMapper;
using Microsoft.AspNetCore.Mvc;
using Microsoft.EntityFrameworkCore;
using System;
using System.Collections.Generic;
using System.Linq;
using System.Net.Mail;
using System.Security.Cryptography;
using System.Text.RegularExpressions;
using System.Threading.Tasks;
using Valour.Server.Database;
using Valour.Server.Email;
using Valour.Server.Oauth;
using Valour.Server.Planets;
using Valour.Server.Users;
using Valour.Server.Users.Identity;
using Valour.Shared;
using Valour.Shared.Oauth;
using Valour.Shared.Planets;
using Valour.Shared.Users;
using Valour.Shared.Users.Identity;
using Newtonsoft.Json;

/*  Valour - A free and secure chat client
 *  Copyright (C) 2020 Vooper Media LLC
 *  This program is subject to the GNU Affero General Public license
 *  A copy of the license should be included - if not, see <http://www.gnu.org/licenses/>
 */

namespace Valour.Server.Controllers
{
    /// <summary>
    /// Provides routes for user-related functions on the server side.
    /// </summary>
    [ApiController]
    [Route("[controller]/[action]")]
    public class UserController
    {
        /// <summary>
        /// Database context
        /// </summary>
        private readonly ValourDB Context;
        private readonly UserManager UserManager;
        private readonly IMapper Mapper;

        // Dependency injection
        public UserController(ValourDB context, UserManager userManager, IMapper mapper)
        {
            this.Context = context;
            this.UserManager = userManager;
            this.Mapper = mapper;
        }

        public async Task<TaskResult> KickUser(ulong id, ulong Planet_Id, ulong userid, string token)
        {
            AuthToken authToken = await Context.AuthTokens.FindAsync(token);

            // Return the same if the token is for the wrong user to prevent someone
            // from knowing if they cracked another user's token. This is basically 
            // impossible to happen by chance but better safe than sorry in the case that
            // the literal impossible odds occur, more likely someone gets a stolen token
            // but is not aware of the owner but I'll shut up now - Spike
            if (authToken == null || authToken.User_Id != userid)
            {
                return new TaskResult(false, "Failed to authorize user.");
            }

            PlanetMember member = await Context.PlanetMembers.Where(x => x.User_Id == id && x.Planet_Id == Planet_Id).FirstOrDefaultAsync();

            Context.PlanetMembers.Remove(member);

            await Context.SaveChangesAsync();

            return new TaskResult(true, $"Successfully kicked user {id}");
        }

        /// <summary>
        /// Registers a new user and adds them to the database
        /// </summary>
        public async Task<TaskResult> RegisterUser(string username, string email, string password)
        {
            // Ensure unique username
            if (await Context.Users.AnyAsync(x => x.Username.ToLower() == username.ToLower()))
            {
                return new TaskResult(false, $"Failed: There was already a user named {username}");
            }

            // Ensure unique email
            if (await Context.UserEmails.AnyAsync(x => x.Email.ToLower() == email.ToLower()))
            {
                return new TaskResult(false, $"Failed: There was already a user using the email {email}");
            }

            TaskResult emailResult = TestEmail(email);

            if (!emailResult.Success)
            {
                return emailResult;
            }

            TaskResult usernameResult = TestUsername(username);

            if (!usernameResult.Success)
            {
                return usernameResult;
            }

            // Test password complexity
            TaskResult passwordResult = PasswordManager.TestComplexity(password);

            // Enforce password tests
            if (!passwordResult.Success)
            {
                return passwordResult;
            }

            // At this point the safety checks are complete

            // Generate random salt
            byte[] salt = new byte[32];
            PasswordManager.GenerateSalt(salt);

            // Generate password hash
            byte[] hash = PasswordManager.GetHashForPassword(password, salt);

            // Create user object
            User user = new User()
            {
                Username = username,
                Join_DateTime = DateTime.UtcNow
            };

            // An error here would be really bad so we'll be careful and catch any exceptions
            try
            {
                await Context.Users.AddAsync(user);
                await Context.SaveChangesAsync();
            }
            catch (System.Exception e)
            {
                return new TaskResult(false, $"A critical error occured adding the user.");
            }

            // Create email object
            UserEmail emailObj = new UserEmail()
            {
                Email = email,
                Verified = false,
                User_Id = user.Id
            };

            try
            {
                // Pray something doesnt break between these
                await Context.UserEmails.AddAsync(emailObj);
                await Context.SaveChangesAsync();
            }
            catch (System.Exception e)
            {
                return new TaskResult(false, $"A critical error occured adding the email.");
            }

            Credential cred = new Credential()
            {
                Credential_Type = CredentialType.PASSWORD,
                Identifier = email,
                Salt = salt,
                Secret = hash,
                User_Id = user.Id // We need to find what the user's assigned ID is (auto-filled by EF?)
            };

            // An error here would be really bad so we'll be careful and catch any exceptions
            try
            {
                await Context.Credentials.AddAsync(cred);
                await Context.SaveChangesAsync();
            }
            catch (System.Exception e)
            {
                return new TaskResult(false, $"A critical error occured adding the credentials.");
            }

            string code = Guid.NewGuid().ToString();

            EmailConfirmCode emailConfirm = new EmailConfirmCode()
            {
                Code = code,
                User_Id = user.Id
            };

            // An error here would be really bad so we'll be careful and catch any exceptions
            try
            {
                await Context.EmailConfirmCodes.AddAsync(emailConfirm);
                await Context.SaveChangesAsync();
            }
            catch (System.Exception e)
            {
                return new TaskResult(false, $"A critical error occured adding the email confirmation code.");
            }


            // Send registration email
            string emsg = $@"<body style='background-color:#040D14'>
                              <h2 style='font-family:Helvetica; color:white'>
                                Welcome to Valour!
                              </h2>
                              <p style='font-family:Helvetica; color:white'>
                                To verify your new account, please use this code as your password the first time you log in: 
                              </p>
                              <p style='font-family:Helvetica; color:#88ffff'>
                                {code}
                              </p>
                            </body>";

            string rawmsg = $"Welcome to Valour!\nTo verify your new account, please use this code as your password the first time you log in:\n{code}";

            await EmailManager.SendEmailAsync(email, "Valour Registration", rawmsg, emsg);

            return new TaskResult(true, $"Successfully created user {username}");
        }

        /// <summary>
        /// Registers a new bot and adds them to the database
        /// </summary>
        //public async Task<string> RegisterBot(string username, ulong owner_id, string password)
        //{
        //   TODO
        //}

        /// <summary>
        /// Allows for checking if a password meets standards though API
        /// </summary>
        public async Task<TaskResult> TestPasswordComplexity(string password)
        {
            // Regex can be slow, so we throw it in another thread
            return await Task.Run(() => PasswordManager.TestComplexity(password));
        }

        /// <summary>
        /// Allows checking if a email meets standards
        /// </summary>
        public TaskResult TestEmail(string email)
        {
            try
            {
                MailAddress address = new MailAddress(email);
                return new TaskResult(true, "Email was valid!");
            }
            catch (FormatException e)
            {
                return new TaskResult(false, "Email was invalid.");
            }
        }

        public Regex usernameRegex = new Regex(@"^[a-zA-Z0-9_-]+$");

        public TaskResult TestUsername(string username)
        {
            if (username.Length > 32)
            {
                return new TaskResult(false, "That username is too long!");
            }

            if (!usernameRegex.IsMatch(username))
            {
                return new TaskResult(false, "Usernames must be alphanumeric plus underscores and dashes.");
            }

            return new TaskResult(true, "The given username is valid.");
        }

        /// <summary>
        /// Allows a token to be requested using basic login information
        /// </summary>
        public async Task<TaskResult<string>> RequestStandardToken(string email, string password)
        {
            UserEmail emailObj = await Context.UserEmails.FindAsync(email.ToLower());

            if (emailObj == null)
            {
                return new TaskResult<string>(false, "There was no user found with that email.", null);
            }

            User user = await emailObj.GetUserAsync();

            if (user.Disabled)
            {
                return new TaskResult<string>(false, "Your account has been disabled.", null);
            }

            bool authorized = false;

            if (!emailObj.Verified)
            {
                EmailConfirmCode confirmCode = await Context.EmailConfirmCodes.FindAsync(password);

                // Someone using another person's verification is a little
                // worrying, and we don't want them to know it worked, so we'll
                // send the same error either way.
                if (confirmCode == null || confirmCode.User_Id != user.Id)
                {
                    return new TaskResult<string>(false, "The email associated with this account needs to be verified! Please log in using the code " +
                        "that was emailed as your password.", null);
                }

                // At this point the email has been confirmed
                emailObj.Verified = true;

                Context.EmailConfirmCodes.Remove(confirmCode);
                await Context.SaveChangesAsync();

                authorized = true;
            }
            else
            {

                var result = await UserManager.ValidateAsync(CredentialType.PASSWORD, email, password);

                if (result.Data != null && user.Id != result.Data.Id)
                {
                    return new TaskResult<string>(false, "A critical error occured. This should not be possible. Seek help immediately.", null);
                }

                if (!result.Success)
                {
                    Console.WriteLine($"Failed password validation for {email}");
                    return new TaskResult<string>(false, result.Message, null);
                }

                authorized = true;
            }

            // If the verification failed, forward the failure
            if (!authorized)
            {
                return new TaskResult<string>(false, "Failed to authorize user.", null);
            }

            // Check if there are any tokens already
            AuthToken token = null;

            token = await Context.AuthTokens.FirstOrDefaultAsync(x => x.App_Id == "VALOUR" && x.User_Id == user.Id && x.Scope == Permission.FullControl.Value);

            if (token == null)
            {
                // We now have to create a token for the user
                token = new AuthToken()
                {
                    App_Id = "VALOUR",
                    Id = Guid.NewGuid().ToString(),
                    Time = DateTime.UtcNow,
                    Expires = DateTime.UtcNow.AddDays(7),
                    Scope = Permission.FullControl.Value,
                    User_Id = user.Id
                };

                using (ValourDB context = new ValourDB(ValourDB.DBOptions))
                {
                    await context.AuthTokens.AddAsync(token);
                    await context.SaveChangesAsync();
                }
            }
            else
            {
                token.Time = DateTime.UtcNow;
                token.Expires = DateTime.UtcNow.AddDays(7);

                using (ValourDB context = new ValourDB(ValourDB.DBOptions))
                {
                    context.AuthTokens.Update(token);
                    await context.SaveChangesAsync();
                }
            }

            return new TaskResult<string>(true, "Successfully verified and retrieved token!", token.Id);
        }

        /// <summary>
        /// Returns all user data using a token for verification
        /// </summary>
        public async Task<TaskResult<User>> GetUserWithToken(string token)
        {
            AuthToken authToken = await Context.AuthTokens.FindAsync(token);

            if (authToken == null)
            {
                return new TaskResult<User>(false, "Failed to verify token.", null);
            }

            User user = await Context.Users.FindAsync(authToken.User_Id);

            return new TaskResult<User>(true, "Retrieved user.", user);
        }

        /// <summary>
        /// Returns public user data using an id
        /// </summary>
        public async Task<TaskResult<User>> GetUser(ulong id)
        {
            // Get user data
            User user = await Context.Users.FindAsync(id);

            return new TaskResult<User>(true, "Successfully found user.", user);
        }

        /// <summary>
        /// Returns a planetuser given the user and planet id
        /// </summary>
        public async Task<TaskResult<PlanetUser>> GetPlanetUser(ulong userid, ulong planet_id, string auth)
        {
            // Retrieve planet
            ServerPlanet planet = ServerPlanet.FromBase(await Context.Planets.FindAsync(planet_id), Mapper);

            if (planet == null) return new TaskResult<PlanetUser>(false, "The planet could not be found.", null);

            // Authentication flow
            AuthToken token = await Context.AuthTokens.FindAsync(auth);

            // If authorizor is not a member of the planet, they do not have authority to get member info
            if (token == null || !(await planet.IsMemberAsync(token.User_Id))){
                return new TaskResult<PlanetUser>(false, "Failed to authorize.", null);
            }

            // At this point the request is authorized

            // Retrieve server data for user
            User user = await Context.Users.FindAsync(userid);

            // Null check
            if (user == null) return new TaskResult<PlanetUser>(false, "The user could not be found.", null);

            // Ensure the user is a member of the planet
            if (!(await planet.IsMemberAsync(user)))
            {
                return new TaskResult<PlanetUser>(false, "The target user is not a member of the planet.", null);
            }

            PlanetUser planetUser = await ServerPlanetUser.CreateAsync(userid, planet_id, Mapper);

            if (planetUser == null) return new TaskResult<PlanetUser>(false, "Could not create planet user: Fatal error.", null);

            return new TaskResult<PlanetUser>(true, "Successfully retrieved planet user.", planetUser);
        }

        /// <summary>
        /// Returns the planet membership of a user
        /// </summary>
        /// <param name="token"></param>
        /// <returns></returns>
        public async Task<TaskResult<List<Planet>>> GetPlanetMembership(ulong id, string token)
        {
            if (token == null)
            {
                return new TaskResult<List<Planet>>(false, "Please supply an authentication token", null);
            }

            AuthToken authToken = await Context.AuthTokens.FindAsync(token);

            if (authToken.User_Id != id)
            {
                return new TaskResult<List<Planet>>(false, $"Could not authenticate for user {id}", null);
            }

            if (!Permission.HasPermission(authToken.Scope, UserPermissions.Membership))
            {
                return new TaskResult<List<Planet>>(false, $"The given token does not have membership scope", null);
            }

            List<Planet> membership = new List<Planet>();

            // Remove this after pre-pre-alpha
            if (!(await Context.PlanetMembers.AnyAsync(x => x.Planet_Id == 7 && x.User_Id == id)))
            {
                PlanetMember newMember = new PlanetMember()
                {
                    Planet_Id = 7,
                    User_Id = id
                };

                await Context.PlanetMembers.AddAsync(newMember);
                await Context.SaveChangesAsync();
            }

            foreach(PlanetMember member in Context.PlanetMembers.Where(x => x.User_Id == id))
            {
                Planet planet = await Context.Planets.FindAsync(member.Planet_Id);

                if (planet != null)
                {
                    membership.Add(planet);
                }
            }

            return new TaskResult<List<Planet>>(true, $"Retrieved {membership.Count} planets", membership);
        }

        public async Task<TaskResult<List<ulong>>> GetPlantUserIds(ulong Planet_Id, ulong userid, string token)
        {
            AuthToken authToken = await Context.AuthTokens.FindAsync(token);

            if (authToken.User_Id != userid)
            {
                return new TaskResult<List<ulong>>(false, $"Could not authenticate for user {userid}", null);
            }
            List<PlanetMember> list = await Task.Run(() => Context.PlanetMembers.Where(x => x.Planet_Id == Planet_Id).ToList());
            List<ulong> ids = new List<ulong>();
            foreach(PlanetMember member in list) {
                ids.Add(member.User_Id);
            }

            return new TaskResult<List<ulong>>(true, $"Retrieved {ids.Count()} users", ids);
        }
    }
}
>>>>>>> b7f774d9
<|MERGE_RESOLUTION|>--- conflicted
+++ resolved
@@ -1,4 +1,3 @@
-<<<<<<< HEAD
 ﻿using AutoMapper;
 using Microsoft.AspNetCore.Mvc;
 using Microsoft.EntityFrameworkCore;
@@ -52,46 +51,6 @@
             this.Mapper = mapper;
         }
 
-        public async Task<TaskResult> BanUser(ulong id, ulong Planet_Id, string reason, ulong time, ulong userid, string token, uint minutes)
-        {
-            AuthToken authToken = await Context.AuthTokens.FindAsync(token);
-
-            // Return the same if the token is for the wrong user to prevent someone
-            // from knowing if they cracked another user's token. This is basically 
-            // impossible to happen by chance but better safe than sorry in the case that
-            // the literal impossible odds occur, more likely someone gets a stolen token
-            // but is not aware of the owner but I'll shut up now - Spike
-            if (authToken == null || authToken.User_Id != userid)
-            {
-                return new TaskResult(false, "Failed to authorize user.");
-            }
-
-            PlanetBan ban = new PlanetBan()
-            {
-                Reason = reason,
-                Planet_Id = Planet_Id,
-                User_Id = id,
-                Banner_Id = userid,
-                Time = DateTime.UtcNow,
-                Permanent = false
-            };
-            
-            if (minutes == 0) {
-                ban.Permanent = true;
-            }
-            else {
-                ban.Minutes = minutes;
-            }
-
-            // Add channel to database
-            await Context.PlanetBans.AddAsync(ban);
-
-            // Save changes to DB
-            await Context.SaveChangesAsync();
-
-            return new TaskResult(true, $"Successfully banned user {id}");
-        }
-
         public async Task<TaskResult> KickUser(ulong id, ulong Planet_Id, ulong userid, string token)
         {
             AuthToken authToken = await Context.AuthTokens.FindAsync(token);
@@ -553,521 +512,4 @@
             return new TaskResult<List<ulong>>(true, $"Retrieved {ids.Count()} users", ids);
         }
     }
-}
-=======
-﻿using AutoMapper;
-using Microsoft.AspNetCore.Mvc;
-using Microsoft.EntityFrameworkCore;
-using System;
-using System.Collections.Generic;
-using System.Linq;
-using System.Net.Mail;
-using System.Security.Cryptography;
-using System.Text.RegularExpressions;
-using System.Threading.Tasks;
-using Valour.Server.Database;
-using Valour.Server.Email;
-using Valour.Server.Oauth;
-using Valour.Server.Planets;
-using Valour.Server.Users;
-using Valour.Server.Users.Identity;
-using Valour.Shared;
-using Valour.Shared.Oauth;
-using Valour.Shared.Planets;
-using Valour.Shared.Users;
-using Valour.Shared.Users.Identity;
-using Newtonsoft.Json;
-
-/*  Valour - A free and secure chat client
- *  Copyright (C) 2020 Vooper Media LLC
- *  This program is subject to the GNU Affero General Public license
- *  A copy of the license should be included - if not, see <http://www.gnu.org/licenses/>
- */
-
-namespace Valour.Server.Controllers
-{
-    /// <summary>
-    /// Provides routes for user-related functions on the server side.
-    /// </summary>
-    [ApiController]
-    [Route("[controller]/[action]")]
-    public class UserController
-    {
-        /// <summary>
-        /// Database context
-        /// </summary>
-        private readonly ValourDB Context;
-        private readonly UserManager UserManager;
-        private readonly IMapper Mapper;
-
-        // Dependency injection
-        public UserController(ValourDB context, UserManager userManager, IMapper mapper)
-        {
-            this.Context = context;
-            this.UserManager = userManager;
-            this.Mapper = mapper;
-        }
-
-        public async Task<TaskResult> KickUser(ulong id, ulong Planet_Id, ulong userid, string token)
-        {
-            AuthToken authToken = await Context.AuthTokens.FindAsync(token);
-
-            // Return the same if the token is for the wrong user to prevent someone
-            // from knowing if they cracked another user's token. This is basically 
-            // impossible to happen by chance but better safe than sorry in the case that
-            // the literal impossible odds occur, more likely someone gets a stolen token
-            // but is not aware of the owner but I'll shut up now - Spike
-            if (authToken == null || authToken.User_Id != userid)
-            {
-                return new TaskResult(false, "Failed to authorize user.");
-            }
-
-            PlanetMember member = await Context.PlanetMembers.Where(x => x.User_Id == id && x.Planet_Id == Planet_Id).FirstOrDefaultAsync();
-
-            Context.PlanetMembers.Remove(member);
-
-            await Context.SaveChangesAsync();
-
-            return new TaskResult(true, $"Successfully kicked user {id}");
-        }
-
-        /// <summary>
-        /// Registers a new user and adds them to the database
-        /// </summary>
-        public async Task<TaskResult> RegisterUser(string username, string email, string password)
-        {
-            // Ensure unique username
-            if (await Context.Users.AnyAsync(x => x.Username.ToLower() == username.ToLower()))
-            {
-                return new TaskResult(false, $"Failed: There was already a user named {username}");
-            }
-
-            // Ensure unique email
-            if (await Context.UserEmails.AnyAsync(x => x.Email.ToLower() == email.ToLower()))
-            {
-                return new TaskResult(false, $"Failed: There was already a user using the email {email}");
-            }
-
-            TaskResult emailResult = TestEmail(email);
-
-            if (!emailResult.Success)
-            {
-                return emailResult;
-            }
-
-            TaskResult usernameResult = TestUsername(username);
-
-            if (!usernameResult.Success)
-            {
-                return usernameResult;
-            }
-
-            // Test password complexity
-            TaskResult passwordResult = PasswordManager.TestComplexity(password);
-
-            // Enforce password tests
-            if (!passwordResult.Success)
-            {
-                return passwordResult;
-            }
-
-            // At this point the safety checks are complete
-
-            // Generate random salt
-            byte[] salt = new byte[32];
-            PasswordManager.GenerateSalt(salt);
-
-            // Generate password hash
-            byte[] hash = PasswordManager.GetHashForPassword(password, salt);
-
-            // Create user object
-            User user = new User()
-            {
-                Username = username,
-                Join_DateTime = DateTime.UtcNow
-            };
-
-            // An error here would be really bad so we'll be careful and catch any exceptions
-            try
-            {
-                await Context.Users.AddAsync(user);
-                await Context.SaveChangesAsync();
-            }
-            catch (System.Exception e)
-            {
-                return new TaskResult(false, $"A critical error occured adding the user.");
-            }
-
-            // Create email object
-            UserEmail emailObj = new UserEmail()
-            {
-                Email = email,
-                Verified = false,
-                User_Id = user.Id
-            };
-
-            try
-            {
-                // Pray something doesnt break between these
-                await Context.UserEmails.AddAsync(emailObj);
-                await Context.SaveChangesAsync();
-            }
-            catch (System.Exception e)
-            {
-                return new TaskResult(false, $"A critical error occured adding the email.");
-            }
-
-            Credential cred = new Credential()
-            {
-                Credential_Type = CredentialType.PASSWORD,
-                Identifier = email,
-                Salt = salt,
-                Secret = hash,
-                User_Id = user.Id // We need to find what the user's assigned ID is (auto-filled by EF?)
-            };
-
-            // An error here would be really bad so we'll be careful and catch any exceptions
-            try
-            {
-                await Context.Credentials.AddAsync(cred);
-                await Context.SaveChangesAsync();
-            }
-            catch (System.Exception e)
-            {
-                return new TaskResult(false, $"A critical error occured adding the credentials.");
-            }
-
-            string code = Guid.NewGuid().ToString();
-
-            EmailConfirmCode emailConfirm = new EmailConfirmCode()
-            {
-                Code = code,
-                User_Id = user.Id
-            };
-
-            // An error here would be really bad so we'll be careful and catch any exceptions
-            try
-            {
-                await Context.EmailConfirmCodes.AddAsync(emailConfirm);
-                await Context.SaveChangesAsync();
-            }
-            catch (System.Exception e)
-            {
-                return new TaskResult(false, $"A critical error occured adding the email confirmation code.");
-            }
-
-
-            // Send registration email
-            string emsg = $@"<body style='background-color:#040D14'>
-                              <h2 style='font-family:Helvetica; color:white'>
-                                Welcome to Valour!
-                              </h2>
-                              <p style='font-family:Helvetica; color:white'>
-                                To verify your new account, please use this code as your password the first time you log in: 
-                              </p>
-                              <p style='font-family:Helvetica; color:#88ffff'>
-                                {code}
-                              </p>
-                            </body>";
-
-            string rawmsg = $"Welcome to Valour!\nTo verify your new account, please use this code as your password the first time you log in:\n{code}";
-
-            await EmailManager.SendEmailAsync(email, "Valour Registration", rawmsg, emsg);
-
-            return new TaskResult(true, $"Successfully created user {username}");
-        }
-
-        /// <summary>
-        /// Registers a new bot and adds them to the database
-        /// </summary>
-        //public async Task<string> RegisterBot(string username, ulong owner_id, string password)
-        //{
-        //   TODO
-        //}
-
-        /// <summary>
-        /// Allows for checking if a password meets standards though API
-        /// </summary>
-        public async Task<TaskResult> TestPasswordComplexity(string password)
-        {
-            // Regex can be slow, so we throw it in another thread
-            return await Task.Run(() => PasswordManager.TestComplexity(password));
-        }
-
-        /// <summary>
-        /// Allows checking if a email meets standards
-        /// </summary>
-        public TaskResult TestEmail(string email)
-        {
-            try
-            {
-                MailAddress address = new MailAddress(email);
-                return new TaskResult(true, "Email was valid!");
-            }
-            catch (FormatException e)
-            {
-                return new TaskResult(false, "Email was invalid.");
-            }
-        }
-
-        public Regex usernameRegex = new Regex(@"^[a-zA-Z0-9_-]+$");
-
-        public TaskResult TestUsername(string username)
-        {
-            if (username.Length > 32)
-            {
-                return new TaskResult(false, "That username is too long!");
-            }
-
-            if (!usernameRegex.IsMatch(username))
-            {
-                return new TaskResult(false, "Usernames must be alphanumeric plus underscores and dashes.");
-            }
-
-            return new TaskResult(true, "The given username is valid.");
-        }
-
-        /// <summary>
-        /// Allows a token to be requested using basic login information
-        /// </summary>
-        public async Task<TaskResult<string>> RequestStandardToken(string email, string password)
-        {
-            UserEmail emailObj = await Context.UserEmails.FindAsync(email.ToLower());
-
-            if (emailObj == null)
-            {
-                return new TaskResult<string>(false, "There was no user found with that email.", null);
-            }
-
-            User user = await emailObj.GetUserAsync();
-
-            if (user.Disabled)
-            {
-                return new TaskResult<string>(false, "Your account has been disabled.", null);
-            }
-
-            bool authorized = false;
-
-            if (!emailObj.Verified)
-            {
-                EmailConfirmCode confirmCode = await Context.EmailConfirmCodes.FindAsync(password);
-
-                // Someone using another person's verification is a little
-                // worrying, and we don't want them to know it worked, so we'll
-                // send the same error either way.
-                if (confirmCode == null || confirmCode.User_Id != user.Id)
-                {
-                    return new TaskResult<string>(false, "The email associated with this account needs to be verified! Please log in using the code " +
-                        "that was emailed as your password.", null);
-                }
-
-                // At this point the email has been confirmed
-                emailObj.Verified = true;
-
-                Context.EmailConfirmCodes.Remove(confirmCode);
-                await Context.SaveChangesAsync();
-
-                authorized = true;
-            }
-            else
-            {
-
-                var result = await UserManager.ValidateAsync(CredentialType.PASSWORD, email, password);
-
-                if (result.Data != null && user.Id != result.Data.Id)
-                {
-                    return new TaskResult<string>(false, "A critical error occured. This should not be possible. Seek help immediately.", null);
-                }
-
-                if (!result.Success)
-                {
-                    Console.WriteLine($"Failed password validation for {email}");
-                    return new TaskResult<string>(false, result.Message, null);
-                }
-
-                authorized = true;
-            }
-
-            // If the verification failed, forward the failure
-            if (!authorized)
-            {
-                return new TaskResult<string>(false, "Failed to authorize user.", null);
-            }
-
-            // Check if there are any tokens already
-            AuthToken token = null;
-
-            token = await Context.AuthTokens.FirstOrDefaultAsync(x => x.App_Id == "VALOUR" && x.User_Id == user.Id && x.Scope == Permission.FullControl.Value);
-
-            if (token == null)
-            {
-                // We now have to create a token for the user
-                token = new AuthToken()
-                {
-                    App_Id = "VALOUR",
-                    Id = Guid.NewGuid().ToString(),
-                    Time = DateTime.UtcNow,
-                    Expires = DateTime.UtcNow.AddDays(7),
-                    Scope = Permission.FullControl.Value,
-                    User_Id = user.Id
-                };
-
-                using (ValourDB context = new ValourDB(ValourDB.DBOptions))
-                {
-                    await context.AuthTokens.AddAsync(token);
-                    await context.SaveChangesAsync();
-                }
-            }
-            else
-            {
-                token.Time = DateTime.UtcNow;
-                token.Expires = DateTime.UtcNow.AddDays(7);
-
-                using (ValourDB context = new ValourDB(ValourDB.DBOptions))
-                {
-                    context.AuthTokens.Update(token);
-                    await context.SaveChangesAsync();
-                }
-            }
-
-            return new TaskResult<string>(true, "Successfully verified and retrieved token!", token.Id);
-        }
-
-        /// <summary>
-        /// Returns all user data using a token for verification
-        /// </summary>
-        public async Task<TaskResult<User>> GetUserWithToken(string token)
-        {
-            AuthToken authToken = await Context.AuthTokens.FindAsync(token);
-
-            if (authToken == null)
-            {
-                return new TaskResult<User>(false, "Failed to verify token.", null);
-            }
-
-            User user = await Context.Users.FindAsync(authToken.User_Id);
-
-            return new TaskResult<User>(true, "Retrieved user.", user);
-        }
-
-        /// <summary>
-        /// Returns public user data using an id
-        /// </summary>
-        public async Task<TaskResult<User>> GetUser(ulong id)
-        {
-            // Get user data
-            User user = await Context.Users.FindAsync(id);
-
-            return new TaskResult<User>(true, "Successfully found user.", user);
-        }
-
-        /// <summary>
-        /// Returns a planetuser given the user and planet id
-        /// </summary>
-        public async Task<TaskResult<PlanetUser>> GetPlanetUser(ulong userid, ulong planet_id, string auth)
-        {
-            // Retrieve planet
-            ServerPlanet planet = ServerPlanet.FromBase(await Context.Planets.FindAsync(planet_id), Mapper);
-
-            if (planet == null) return new TaskResult<PlanetUser>(false, "The planet could not be found.", null);
-
-            // Authentication flow
-            AuthToken token = await Context.AuthTokens.FindAsync(auth);
-
-            // If authorizor is not a member of the planet, they do not have authority to get member info
-            if (token == null || !(await planet.IsMemberAsync(token.User_Id))){
-                return new TaskResult<PlanetUser>(false, "Failed to authorize.", null);
-            }
-
-            // At this point the request is authorized
-
-            // Retrieve server data for user
-            User user = await Context.Users.FindAsync(userid);
-
-            // Null check
-            if (user == null) return new TaskResult<PlanetUser>(false, "The user could not be found.", null);
-
-            // Ensure the user is a member of the planet
-            if (!(await planet.IsMemberAsync(user)))
-            {
-                return new TaskResult<PlanetUser>(false, "The target user is not a member of the planet.", null);
-            }
-
-            PlanetUser planetUser = await ServerPlanetUser.CreateAsync(userid, planet_id, Mapper);
-
-            if (planetUser == null) return new TaskResult<PlanetUser>(false, "Could not create planet user: Fatal error.", null);
-
-            return new TaskResult<PlanetUser>(true, "Successfully retrieved planet user.", planetUser);
-        }
-
-        /// <summary>
-        /// Returns the planet membership of a user
-        /// </summary>
-        /// <param name="token"></param>
-        /// <returns></returns>
-        public async Task<TaskResult<List<Planet>>> GetPlanetMembership(ulong id, string token)
-        {
-            if (token == null)
-            {
-                return new TaskResult<List<Planet>>(false, "Please supply an authentication token", null);
-            }
-
-            AuthToken authToken = await Context.AuthTokens.FindAsync(token);
-
-            if (authToken.User_Id != id)
-            {
-                return new TaskResult<List<Planet>>(false, $"Could not authenticate for user {id}", null);
-            }
-
-            if (!Permission.HasPermission(authToken.Scope, UserPermissions.Membership))
-            {
-                return new TaskResult<List<Planet>>(false, $"The given token does not have membership scope", null);
-            }
-
-            List<Planet> membership = new List<Planet>();
-
-            // Remove this after pre-pre-alpha
-            if (!(await Context.PlanetMembers.AnyAsync(x => x.Planet_Id == 7 && x.User_Id == id)))
-            {
-                PlanetMember newMember = new PlanetMember()
-                {
-                    Planet_Id = 7,
-                    User_Id = id
-                };
-
-                await Context.PlanetMembers.AddAsync(newMember);
-                await Context.SaveChangesAsync();
-            }
-
-            foreach(PlanetMember member in Context.PlanetMembers.Where(x => x.User_Id == id))
-            {
-                Planet planet = await Context.Planets.FindAsync(member.Planet_Id);
-
-                if (planet != null)
-                {
-                    membership.Add(planet);
-                }
-            }
-
-            return new TaskResult<List<Planet>>(true, $"Retrieved {membership.Count} planets", membership);
-        }
-
-        public async Task<TaskResult<List<ulong>>> GetPlantUserIds(ulong Planet_Id, ulong userid, string token)
-        {
-            AuthToken authToken = await Context.AuthTokens.FindAsync(token);
-
-            if (authToken.User_Id != userid)
-            {
-                return new TaskResult<List<ulong>>(false, $"Could not authenticate for user {userid}", null);
-            }
-            List<PlanetMember> list = await Task.Run(() => Context.PlanetMembers.Where(x => x.Planet_Id == Planet_Id).ToList());
-            List<ulong> ids = new List<ulong>();
-            foreach(PlanetMember member in list) {
-                ids.Add(member.User_Id);
-            }
-
-            return new TaskResult<List<ulong>>(true, $"Retrieved {ids.Count()} users", ids);
-        }
-    }
-}
->>>>>>> b7f774d9
+}