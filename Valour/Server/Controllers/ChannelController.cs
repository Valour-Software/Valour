﻿using Microsoft.AspNetCore.Mvc;
using Microsoft.AspNetCore.SignalR;
using Newtonsoft.Json;
using System;
using System.Collections.Generic;
using System.Linq;
using System.Threading.Tasks;
using Valour.Server.Database;
using Valour.Shared;
using Valour.Shared.Channels;
using Valour.Shared.Messages;
using Valour.Shared.Oauth;
using Valour.Shared.Planets;
using System.Text.RegularExpressions;
using System.Collections.Specialized;
using Valour.Server.Messages;
using Microsoft.EntityFrameworkCore;
using System.Collections.Concurrent;
using Valour.Server.Workers;
using Valour.Server.Planets;
using AutoMapper;
using Valour.Server.Oauth;
using Valour.Server.MSP;

/*  Valour - A free and secure chat client
 *  Copyright (C) 2020 Vooper Media LLC
 *  This program is subject to the GNU Affero General Public license
 *  A copy of the license should be included - if not, see <http://www.gnu.org/licenses/>
 */

namespace Valour.Server.Controllers
{
    /// <summary>
    /// Controls all routes for channels
    /// </summary>
    [ApiController]
    [Route("[controller]/[action]")]
    public class ChannelController
    {

        public static List<PlanetMessage> messageCache = new List<PlanetMessage>();

        /// <summary>
        /// Database context
        /// </summary>
        private readonly ValourDB Context;

        private readonly IMapper Mapper;

        // Dependency injection
        public ChannelController(ValourDB context, IMapper mapper)
        {
            this.Context = context;
            this.Mapper = mapper;
        }
        
        public async Task<TaskResult> SetDescription(string description, ulong id, ulong userid, string token)
        {
            AuthToken authToken = await Context.AuthTokens.FindAsync(token);

            // Return the same if the token is for the wrong user to prevent someone
            // from knowing if they cracked another user's token. This is basically 
            // impossible to happen by chance but better safe than sorry in the case that
            // the literal impossible odds occur, more likely someone gets a stolen token
            // but is not aware of the owner but I'll shut up now - Spike
            if (authToken == null || authToken.User_Id != userid)
            {
                return new TaskResult(false, "Failed to authorize user.");
            }

            PlanetChatChannel channel = await Context.PlanetChatChannels.Where(x => x.Id == id).FirstOrDefaultAsync();

            ServerPlanet planet = await ServerPlanet.FindAsync(channel.Planet_Id, Mapper);

            if (!(await planet.AuthorizedAsync(authToken, PlanetPermissions.ManageChannels)))
            {
                return new TaskResult(false, "You are not authorized to do this.");
            }

            channel.Description = description;

            await Context.SaveChangesAsync();

            return new TaskResult(true, "Successfully set description.");
        }

        public async Task<TaskResult> SetName(string name, ulong id, ulong userid, string token)
        {
            AuthToken authToken = await Context.AuthTokens.FindAsync(token);

            // Return the same if the token is for the wrong user to prevent someone
            // from knowing if they cracked another user's token. This is basically 
            // impossible to happen by chance but better safe than sorry in the case that
            // the literal impossible odds occur, more likely someone gets a stolen token
            // but is not aware of the owner but I'll shut up now - Spike
            if (authToken == null || authToken.User_Id != userid)
            {
                return new TaskResult(false, "Failed to authorize user.");
            }


            PlanetChatChannel channel = await Context.PlanetChatChannels.Where(x => x.Id == id).FirstOrDefaultAsync();

            ServerPlanet planet = await ServerPlanet.FindAsync(channel.Planet_Id, Mapper);

            if (!(await planet.AuthorizedAsync(authToken, PlanetPermissions.ManageChannels)))
            {
                return new TaskResult(false, "You are not authorized to do this.");
            }

            channel.Name = name;

            await Context.SaveChangesAsync();

            return new TaskResult(true, "Successfully set name.");
        }

        public async Task<TaskResult> Delete(ulong id, ulong userid, string token)
        {
            AuthToken authToken = await Context.AuthTokens.FindAsync(token);

            // Return the same if the token is for the wrong user to prevent someone
            // from knowing if they cracked another user's token. This is basically 
            // impossible to happen by chance but better safe than sorry in the case that
            // the literal impossible odds occur, more likely someone gets a stolen token
            // but is not aware of the owner but I'll shut up now - Spike
            if (authToken == null || authToken.User_Id != userid)
            {
                return new TaskResult(false, "Failed to authorize user.");
            }

            PlanetChatChannel channel = await Context.PlanetChatChannels.FindAsync(id);

            if (channel == null)
            {
                return new TaskResult(false, "That channel does not exist.");
            }

            ServerPlanet planet = await ServerPlanet.FindAsync(channel.Planet_Id, Mapper);

            if (planet == null)
            {
                return new TaskResult(false, "Could not find the planet.");
            }

            if (!(await planet.AuthorizedAsync(authToken, PlanetPermissions.ManageChannels)))
            {
                return new TaskResult(false, "You are not authorized to do this.");
            }


            Context.PlanetChatChannels.Remove(channel);

            await Context.SaveChangesAsync();

            return new TaskResult(true, "Successfully deleted.");
        }

        public async Task<TaskResult> SetParentId(ulong id, ushort parentId, ulong userid, string token)
        {
            AuthToken authToken = await Context.AuthTokens.FindAsync(token);

            // Return the same if the token is for the wrong user to prevent someone
            // from knowing if they cracked another user's token. This is basically 
            // impossible to happen by chance but better safe than sorry in the case that
            // the literal impossible odds occur, more likely someone gets a stolen token
            // but is not aware of the owner but I'll shut up now - Spike
            if (authToken == null || authToken.User_Id != userid)
            {
                return new TaskResult(false, "Failed to authorize user.");
            }

            PlanetChatChannel channel = await Context.PlanetChatChannels.Where(x => x.Id == id).FirstOrDefaultAsync();

            ServerPlanet planet = await ServerPlanet.FindAsync(channel.Planet_Id, Mapper);

            if (!(await planet.AuthorizedAsync(authToken, PlanetPermissions.ManageChannels)))
            {
                return new TaskResult(false, "You are not authorized to do this.");
            }

            channel.Parent_Id = parentId;

            await Context.SaveChangesAsync();
            
            return new TaskResult(true, "Successfully set parentid.");
        }

        /// <summary>
        /// Creates a server and if successful returns a task result with the created
        /// planet's id
        /// </summary>
        public async Task<TaskResult<ulong>> CreateChannel(string name, ulong planet_id, ulong userid, ulong parentid, string token)
        {
            TaskResult nameValid = ValidateName(name);

            if (!nameValid.Success)
            {
                return new TaskResult<ulong>(false, nameValid.Message, 0);
            }

            AuthToken authToken = await Context.AuthTokens.FindAsync(token);

            // Return the same if the token is for the wrong user to prevent someone
            // from knowing if they cracked another user's token. This is basically 
            // impossible to happen by chance but better safe than sorry in the case that
            // the literal impossible odds occur, more likely someone gets a stolen token
            // but is not aware of the owner but I'll shut up now - Spike
            if (authToken == null || authToken.User_Id != userid)
            {
                return new TaskResult<ulong>(false, "Failed to authorize user.", 0);
            }

            ServerPlanet planet = await ServerPlanet.FindAsync(planet_id, Mapper);

            if (!(await planet.AuthorizedAsync(authToken, PlanetPermissions.ManageChannels)))
            {
                return new TaskResult<ulong>(false, "You are not authorized to do this.", 0);
            }

            // User is verified and given channel info is valid by this point

            // Creates the channel channel

            PlanetChatChannel channel = new PlanetChatChannel()
            {
                Name = name,
                Planet_Id = planet_id,
                Parent_Id = parentid,
                Message_Count = 0,
                Description = "A chat channel",
                Position = Convert.ToUInt16(Context.PlanetChatChannels.Count())
            };

            // Add channel to database
            await Context.PlanetChatChannels.AddAsync(channel);

            // Save changes to DB
            await Context.SaveChangesAsync();

            // Return success
            return new TaskResult<ulong>(true, "Successfully created channel.", channel.Id);
        }

        public Regex planetRegex = new Regex(@"^[a-zA-Z0-9 _-]+$");

        /// <summary>
        /// Validates that a given name is allowable for a server
        /// </summary>
        public TaskResult ValidateName(string name)
        {
            if (name.Length > 32)
            {
                return new TaskResult(false, "Planet names must be 32 characters or less.");
            }

            if (!planetRegex.IsMatch(name))
            {
                return new TaskResult(false, "Planet names may only include letters, numbers, dashes, and underscores.");
            }

            return new TaskResult(true, "The given name is valid.");
        }
        
        public async Task<TaskResult<IEnumerable<ulong>>> GetChannelIdsAsync(ulong planet_id)
        {
            IEnumerable<ulong> channels = await Task.Run(() => Context.PlanetChatChannels.Where(c => c.Planet_Id == planet_id).Select(c => c.Id).ToList());

            return new TaskResult<IEnumerable<ulong>>(true, "Successfully retireved channels.", channels);;
        }

        [HttpGet]
        public async Task<TaskResult<IEnumerable<PlanetChatChannel>>> GetPlanetChannelsAsync(ulong planet_id)
        {
            IEnumerable<PlanetChatChannel> channels = await Task.Run(() => Context.PlanetChatChannels.Where(c => c.Planet_Id == planet_id).ToList());

            return new TaskResult<IEnumerable<PlanetChatChannel>>(true, "Successfully retireved channels.", channels);
        }

        [HttpGet]
        public async Task<IEnumerable<PlanetMessage>> GetMessages(ulong channel_id, ulong index = ulong.MaxValue, int count = 10)
        {
            // Prevent requesting a ridiculous amount of messages
            if (count > 64)
            {
                count = 64;
            }

            List<PlanetMessage> staged = PlanetMessageWorker.GetStagedMessages(channel_id, count);
            List<PlanetMessage> messages = null;

            count = count - staged.Count;

            if (count > 0)
            {
                await Task.Run(() =>
                {
                    messages =
                    Context.PlanetMessages.Where(x => x.Channel_Id == channel_id && x.Message_Index < index)
                                          .OrderByDescending(x => x.Message_Index)
                                          .Take(count)
                                          .Reverse()
                                          .ToList();
                });

                messages.AddRange(staged);
            }

            return messages;
        }

        [HttpGet]
        public async Task<IEnumerable<PlanetMessage>> GetLastMessages(ulong channel_id, int count = 10)
        {
            // Prevent requesting a ridiculous amount of messages
            if (count > 64)
            {
                count = 64;
            }

            List<PlanetMessage> staged = PlanetMessageWorker.GetStagedMessages(channel_id, count);
            List<PlanetMessage> messages = null;

            count = count - staged.Count;

            if (count > 0)
            {
                await Task.Run(() =>
                {
                    messages =
                    Context.PlanetMessages.Where(x => x.Channel_Id == channel_id)
                                          .OrderByDescending(x => x.Message_Index)
                                          .Take(count)
                                          .Reverse()
                                          .ToList();
                });

                messages.AddRange(staged);
            }

            return messages;
        }

        [HttpPost]
        public async Task<TaskResult> PostMessage(PlanetMessage msg, string token)
        {

            AuthToken authToken = await Context.AuthTokens.FindAsync(token);

            // Return the same if the token is for the wrong user to prevent someone
            // from knowing if they cracked another user's token. This is basically 
            // impossible to happen by chance but better safe than sorry in the case that
            // the literal impossible odds occur, more likely someone gets a stolen token
            // but is not aware of the owner but I'll shut up now - Spike
            if (authToken == null || authToken.User_Id != msg.Author_Id)
            {
                return new TaskResult(false, "Failed to authorize user.");
            }

            //ClientMessage msg = JsonConvert.DeserializeObject<ClientMessage>(json);

            if (msg == null)
            {
                return new TaskResult(false, "Malformed message.");
            }

            // Stop people from sending insanely large messages
<<<<<<< HEAD
            // Get current planet
            ServerPlanet curPlanet = await ServerPlanet.FindAsync(msg.Channel_Id, Mapper);
            if (msg.Content.Length > curPlanet.Message_Char_Limit)
            {
                return new TaskResult(false, $"Message greater than {curPlanet.Message_Char_Limit} chars.");
=======
            if (msg.Content.Length > 2048)
            {
                return new TaskResult(false, "Message is longer than 2048 chars.");
>>>>>>> 91ffdab5
            }

            // Media proxy layer
            msg.Content = await MSPManager.HandleUrls(msg.Content);

            PlanetMessageWorker.AddToQueue(msg);

            return new TaskResult(true, "Added message to post queue.");
        }
    }
}
<|MERGE_RESOLUTION|>--- conflicted
+++ resolved
@@ -365,17 +365,9 @@
             }
 
             // Stop people from sending insanely large messages
-<<<<<<< HEAD
-            // Get current planet
-            ServerPlanet curPlanet = await ServerPlanet.FindAsync(msg.Channel_Id, Mapper);
-            if (msg.Content.Length > curPlanet.Message_Char_Limit)
-            {
-                return new TaskResult(false, $"Message greater than {curPlanet.Message_Char_Limit} chars.");
-=======
             if (msg.Content.Length > 2048)
             {
                 return new TaskResult(false, "Message is longer than 2048 chars.");
->>>>>>> 91ffdab5
             }
 
             // Media proxy layer
@@ -386,4 +378,4 @@
             return new TaskResult(true, "Added message to post queue.");
         }
     }
-}
+}