﻿using Microsoft.AspNetCore.Mvc;
using System;
using System.Collections.Generic;
using System.Linq;
using System.Threading.Tasks;
using Valour.Server.Database;
using Valour.Shared;
using Valour.Shared.Channels;
using Valour.Shared.Messages;
using Valour.Shared.Oauth;
<<<<<<< HEAD
using Valour.Shared.Users;
using Valour.Shared.Planets;
using System.Text.RegularExpressions;
using System.Collections.Specialized;
using Valour.Server.Messages;
=======
>>>>>>> a0c95ef8
using Microsoft.EntityFrameworkCore;
using Valour.Server.Workers;
using Valour.Server.Planets;
using AutoMapper;
using Valour.Server.Oauth;
using Valour.Server.Categories;
using WebPush;
using Valour.Server.MPS;

/*  Valour - A free and secure chat client
 *  Copyright (C) 2021 Vooper Media LLC
 *  This program is subject to the GNU Affero General Public license
 *  A copy of the license should be included - if not, see <http://www.gnu.org/licenses/>
 */

namespace Valour.Server.Controllers
{
    /// <summary>
    /// Controls all routes for channels
    /// </summary>
    [ApiController]
    [Route("[controller]/[action]")]
    public class ChannelController
    {

        public static List<PlanetMessage> messageCache = new List<PlanetMessage>();

        /// <summary>
        /// Database context
        /// </summary>
        private readonly ValourDB Context;

        private readonly IMapper Mapper;
        private readonly WebPushClient PushClient;

        // Dependency injection
        public ChannelController(ValourDB context, IMapper mapper, WebPushClient pushClient)
        {
            this.Context = context;
            this.Mapper = mapper;
            this.PushClient = pushClient;
        }
        
        public async Task<TaskResult> Delete(ulong id, ulong user_id, string token)
        {
            AuthToken authToken = await ServerAuthToken.TryAuthorize(token, Context);

            // Return the same if the token is for the wrong user to prevent someone
            // from knowing if they cracked another user's token. This is basically 
            // impossible to happen by chance but better safe than sorry in the case that
            // the literal impossible odds occur, more likely someone gets a stolen token
            // but is not aware of the owner but I'll shut up now - Spike
            if (authToken == null || authToken.User_Id != user_id)
            {
                return new TaskResult(false, "Failed to authorize user.");
            }

            ServerPlanetChatChannel channel = await Context.PlanetChatChannels.FindAsync(id);

            if (channel == null)
            {
                return new TaskResult(false, "That channel does not exist.");
            }

            ServerPlanet planet = await ServerPlanet.FindAsync(channel.Planet_Id);

            if (planet == null)
            {
                return new TaskResult(false, "Could not find the planet.");
            }

            if (!(await planet.AuthorizedAsync(authToken, PlanetPermissions.ManageChannels)))
            {
                return new TaskResult(false, "You are not authorized to do this.");
            }

            if (channel.Id == planet.Main_Channel_Id) {
                return new TaskResult(false, "You can not delete your main channel!");
            }

            // remove permission nodes

            Context.ChatChannelPermissionsNodes.RemoveRange(Context.ChatChannelPermissionsNodes.Where(x => x.Channel_Id == id));

            await Context.SaveChangesAsync();

            // remove all messages in this channel

            Context.PlanetMessages.RemoveRange(Context.PlanetMessages.Where(x => x.Channel_Id == id));

            await Context.SaveChangesAsync();

            Context.PlanetChatChannels.Remove(channel);

            await Context.SaveChangesAsync();

            // Notify of update
            await PlanetHub.NotifyChatChannelDeletion(channel);

            return new TaskResult(true, "Successfully deleted.");
        }

        public async Task<TaskResult> SetParentId(ulong id, ulong parent_id, string token)
        {
            AuthToken authToken = await ServerAuthToken.TryAuthorize(token, Context);

            if (authToken == null)
            {
                return new TaskResult(false, "Failed to authorize user.");
            }

            if (!authToken.HasScope(UserPermissions.PlanetManagement))
            {
                return new TaskResult(false, "Your token doesn't have planet management scope.");
            }

            ServerPlanetChatChannel channel = await Context.PlanetChatChannels.FindAsync(id);

            ServerPlanet planet = await ServerPlanet.FindAsync(channel.Planet_Id);

            if (!(await planet.AuthorizedAsync(authToken, PlanetPermissions.ManageChannels)))
            {
                return new TaskResult(false, "You are not authorized to do this.");
            }

            // Get parent category
            ServerPlanetCategory category = await Context.PlanetCategories.FindAsync(parent_id);

            if (category == null)
            {
                return new TaskResult(false, $"The category with id {parent_id} could not be found.");
            }

            channel.Parent_Id = parent_id;

            await Context.SaveChangesAsync();

            // Notify of update
            PlanetHub.NotifyChatChannelChange(channel);
            
            return new TaskResult(true, "Successfully set parentid.");
        }

        /// <summary>
        /// Creates a server and if successful returns a task result with the created
        /// planet's id
        /// </summary>
        public async Task<TaskResult<ulong>> CreateChannel(string name, ulong planet_id, ulong user_id, ulong parentid, string token)
        {
            TaskResult nameValid = ServerPlanetChatChannel.ValidateName(name);

            if (!nameValid.Success)
            {
                return new TaskResult<ulong>(false, nameValid.Message, 0);
            }

            AuthToken authToken = await ServerAuthToken.TryAuthorize(token, Context);

            // Return the same if the token is for the wrong user to prevent someone
            // from knowing if they cracked another user's token. This is basically 
            // impossible to happen by chance but better safe than sorry in the case that
            // the literal impossible odds occur, more likely someone gets a stolen token
            // but is not aware of the owner but I'll shut up now - Spike
            if (authToken == null || authToken.User_Id != user_id)
            {
                return new TaskResult<ulong>(false, "Failed to authorize user.", 0);
            }

            ServerPlanet planet = await ServerPlanet.FindAsync(planet_id);

            if (!(await planet.AuthorizedAsync(authToken, PlanetPermissions.ManageChannels)))
            {
                return new TaskResult<ulong>(false, "You are not authorized to do this.", 0);
            }

            // User is verified and given channel info is valid by this point

            // Creates the channel channel

            ServerPlanetChatChannel channel = new ServerPlanetChatChannel()
            {
                Id = IdManager.Generate(),
                Name = name,
                Planet_Id = planet_id,
                Parent_Id = parentid,
                Message_Count = 0,
                Description = "A chat channel",
                Position = (ushort)Context.PlanetChatChannels.Where(x => x.Parent_Id == parentid).Count()
            };

            // Add channel to database
            await Context.PlanetChatChannels.AddAsync(channel);

            // Save changes to DB
            await Context.SaveChangesAsync();

            // Send channel refresh
            PlanetHub.NotifyChatChannelChange(channel);

            // Return success
            return new TaskResult<ulong>(true, "Successfully created channel.", channel.Id);
        }
        
        public async Task<TaskResult<IEnumerable<ulong>>> GetChannelIdsAsync(ulong planet_id, string token)
        {
            AuthToken authToken = await ServerAuthToken.TryAuthorize(token, Context);

            if (authToken == null)
            {
                return new TaskResult<IEnumerable<ulong>>(false, "Please supply a valid authentication token.", null);
            }
            
            ServerPlanetMember member = await ServerPlanetMember.FindAsync(authToken.User_Id, planet_id, Context);

            if (member == null)
            {
                return new TaskResult<IEnumerable<ulong>>(false, "You are not a member of this planet.", null);
            }

            var channels = Context.PlanetChatChannels.Where(c => c.Planet_Id == planet_id);

            List<ulong> result = new List<ulong>();

            foreach (var channel in channels)
            {
                if (await channel.HasPermission(member, ChatChannelPermissions.View, Context))
                {
                    result.Add(channel.Id);
                }
            }

            return new TaskResult<IEnumerable<ulong>>(true, "Successfully retrieved channels.", result);;
        }

        [HttpGet]
        public async Task<TaskResult<IEnumerable<PlanetChatChannel>>> GetPlanetChannelsAsync(ulong planet_id, string token)
        {
            AuthToken authToken = await ServerAuthToken.TryAuthorize(token, Context);

            if (authToken == null)
            {
                return new TaskResult<IEnumerable<PlanetChatChannel>>(false, "Please supply a valid authentication token.", null);
            }

            ServerPlanetMember member = await ServerPlanetMember.FindAsync(authToken.User_Id, planet_id, Context);

            if (member == null)
            {
                return new TaskResult<IEnumerable<PlanetChatChannel>>(false, "You are not a member of this planet.", null);
            }

            var channels = Context.PlanetChatChannels.Where(c => c.Planet_Id == planet_id);

            List<PlanetChatChannel> result = new List<PlanetChatChannel>();

            foreach (var channel in channels)
            {
                if (await channel.HasPermission(member, ChatChannelPermissions.View, Context))
                {
                    result.Add(channel);
                }
            }

            return new TaskResult<IEnumerable<PlanetChatChannel>>(true, "Successfully retrieved channels.", result);
        }

        [HttpGet]
        public async Task<IEnumerable<PlanetMessage>> GetMessages(ulong channel_id, ulong index = ulong.MaxValue, int count = 10)
        {
            // Prevent requesting a ridiculous amount of messages
            if (count > 64)
            {
                count = 64;
            }

            List<PlanetMessage> staged = PlanetMessageWorker.GetStagedMessages(channel_id, count);
            List<PlanetMessage> messages = null;

            count = count - staged.Count;

            if (count > 0)
            {
                await Task.Run(() =>
                {
                    messages =
                    Context.PlanetMessages.Where(x => x.Channel_Id == channel_id && x.Message_Index < index)
                                          .OrderByDescending(x => x.Message_Index)
                                          .Take(count)
                                          .Reverse()
                                          .ToList();
                });

                messages.AddRange(staged.Where(x => x.Message_Index < index));
            }

            return messages;
        }

        [HttpGet]
        public async Task<IEnumerable<PlanetMessage>> GetLastMessages(ulong channel_id, int count = 10)
        {
            // Prevent requesting a ridiculous amount of messages
            if (count > 64)
            {
                count = 64;
            }

            List<PlanetMessage> staged = PlanetMessageWorker.GetStagedMessages(channel_id, count);
            List<PlanetMessage> messages = null;

            count = count - staged.Count;

            if (count > 0)
            {
                await Task.Run(() =>
                {
                    messages =
                    Context.PlanetMessages.Where(x => x.Channel_Id == channel_id)
                                          .OrderByDescending(x => x.Message_Index)
                                          .Take(count)
                                          .Reverse()
                                          .ToList();
                });

                messages.AddRange(staged);
            }

            return messages;
        }

        [HttpPost]
        public async Task<TaskResult> PostMessage(PlanetMessage msg, string token)
        {

            AuthToken authToken = await ServerAuthToken.TryAuthorize(token, Context);

            if (authToken == null || authToken.User_Id != msg.Author_Id)
            {
                return new TaskResult(false, "Failed to authorize user.");
            }

            ServerPlanetChatChannel channel = await Context.PlanetChatChannels.Include(x => x.Planet).FirstOrDefaultAsync(x => x.Id == msg.Channel_Id);

            if (channel == null)
            {
                return new TaskResult(false, "Failed to post message: The given channel does not exist!");
            }

            ServerPlanetMember member = await Context.PlanetMembers.FindAsync(msg.Member_Id);

            if (member == null)
            {
                return new TaskResult(false, "Failed to post message: You are not in the planet!");
            }

            if (member.User_Id != msg.Author_Id)
            {
                return new TaskResult(false, "Failed to post message: User Id mismatch! Attempt at impersonation?");
            }

            if (!(await channel.HasPermission(member, ChatChannelPermissions.View, Context)))
            {
                return new TaskResult(false, "Failed to post message: You don't have permission to see this channel!");
            }

            if (!(await channel.HasPermission(member, ChatChannelPermissions.PostMessages, Context)))
            {
                return new TaskResult(false, "Failed to post message: You don't have permission to post here!");
            }

            //ClientMessage msg = JsonConvert.DeserializeObject<ClientMessage>(json);

            if (msg == null)
            {
                return new TaskResult(false, "Malformed message.");
            }

            // Stop people from sending insanely large messages

            if (msg.Embed_Data == null) {
                if (msg.Content.Length > 2048)
                {
                    return new TaskResult(false, "Message is longer than 2048 chars.");
                }
            }
            else {

                // also check if the user is a bot
                // sense only bots can send embeds
                // make sure only bots can post embeds

                User user = await member.GetUserAsync();

                if (!user.Bot) {
                    return new TaskResult(false, "Only bots may send embeds!");
                }

                if (msg.Embed_Data.Length > 65535)
                {
                    return new TaskResult(false, "Embed Data is longer than 65535 chars.");
                }
            }

            

            // Media proxy layer
            msg.Content = await MPSManager.HandleUrls(msg.Content);

            PlanetMessageWorker.AddToQueue(msg);

            StatWorker.IncreaseMessageCount();

            /*

            // Run this in another thread as quickly as possible
#pragma warning disable CS4014 
            Task.Run(async () =>
            {
                using (ValourDB db = new ValourDB(ValourDB.DBOptions))
                {
                    // Get all members of channel
                    var not_members = await channel.GetChannelMembersAsync(db);

                    // For each member get their subscribed devices and send notifications
                    //Parallel.ForEach(not_members, async mem =>
                    //{
                    foreach (var mem in not_members)
                    {
                        var not_subs = db.NotificationSubscriptions.Where(x => x.User_Id == mem.User_Id);

                        //Parallel.ForEach(not_subs, async sub =>
                        //{
                        foreach (var sub in not_subs)
                        {
                            var subscription = new PushSubscription(sub.Endpoint, sub.Not_Key, sub.Auth);

                            try
                            {
                                var details = VapidConfig.Current.GetDetails();

                                var payload = $"{{'title':'{member.Id}','message':'{msg.Content}'}}";

                                var pushClient = new WebPushClient();

                                await pushClient.SendNotificationAsync(subscription, payload, details);
                            }
                            catch (System.Exception e)
                            { 
                                Console.WriteLine(e.Message);
                            }
                        }
                        //});
                    }
                    //});
                }
            });

            var sub = await Context.NotificationSubscriptions.FirstOrDefaultAsync();

            var subscription = new PushSubscription(ep, ke, au);


            var details = new VapidDetails(VapidConfig.Current.Subject, VapidConfig.Current.PublicKey, VapidConfig.Current.PrivateKey);

            var payload = JsonSerializer.Serialize(
                new
                {
                    title = member.Nickname,
                    message = msg.Content
                }
            );

            var pushClient = new TestWebPushClient();

            await pushClient.SendNotificationAsync(subscription, payload, details);

            */

#pragma warning restore CS4014 


            return new TaskResult(true, "Added message to post queue.");
        }

        public async Task<TaskResult> SetName(ulong channel_id, string name, string token)
        {
            AuthToken authToken = await ServerAuthToken.TryAuthorize(token, Context);

            ServerPlanetChatChannel channel = await Context.PlanetChatChannels.Include(x => x.Planet)
                                                                              .FirstOrDefaultAsync(x => x.Id == channel_id);

            if (channel == null)
            {
                return new TaskResult(false, $"Could not find channel {channel_id}");
            }

            if (authToken == null)
            {
                return new TaskResult(false, "Failed to authorize user.");
            }

            if (!authToken.HasScope(UserPermissions.PlanetManagement))
            {
                return new TaskResult(false, "Your token doesn't have planet management scope.");
            }

            // Membership check

            ServerPlanetMember member = await ServerPlanetMember.FindAsync(authToken.User_Id, channel.Planet.Id);

            if (member == null)
            {
                return new TaskResult(false, "You are not a member of the target planet.");
            }

            if (!(await member.HasPermissionAsync(PlanetPermissions.ManageChannels)))
            {
                return new TaskResult(false, "You do not have planet channel management permissions.");
            }

            channel.Name = name;
            await Context.SaveChangesAsync();

            // Send channel refresh
            PlanetHub.NotifyChatChannelChange(channel);

            return new TaskResult(true, "Successfully changed channel name.");
        }

        public async Task<TaskResult> SetDescription(ulong channel_id, string description, string token)
        {
            AuthToken authToken = await ServerAuthToken.TryAuthorize(token, Context);

            ServerPlanetChatChannel channel = await Context.PlanetChatChannels.Include(x => x.Planet)
                                                                              .FirstOrDefaultAsync(x => x.Id == channel_id);

            if (channel == null)
            {
                return new TaskResult(false, $"Could not find channel {channel_id}");
            }

            if (authToken == null)
            {
                return new TaskResult(false, "Failed to authorize user.");
            }

            if (!authToken.HasScope(UserPermissions.PlanetManagement))
            {
                return new TaskResult(false, "Your token doesn't have planet management scope.");
            }

            // Membership check

            ServerPlanetMember member = await ServerPlanetMember.FindAsync(authToken.User_Id, channel.Planet.Id);

            if (member == null)
            {
                return new TaskResult(false, "You are not a member of the target planet.");
            }

            if (!(await member.HasPermissionAsync(PlanetPermissions.ManageChannels)))
            {
                return new TaskResult(false, "You do not have planet channel management permissions.");
            }

            channel.Description = description;
            await Context.SaveChangesAsync();

            // Send channel refresh
            PlanetHub.NotifyChatChannelChange(channel);

            return new TaskResult(true, "Successfully changed channel description.");
        }

        public async Task<TaskResult> SetPermissionInheritMode(ulong channel_id, bool value, string token)
        {
            AuthToken authToken = await ServerAuthToken.TryAuthorize(token, Context);

            ServerPlanetChatChannel channel = await Context.PlanetChatChannels.Include(x => x.Planet)
                                                                              .FirstOrDefaultAsync(x => x.Id == channel_id);

            if (channel == null)
            {
                return new TaskResult(false, $"Could not find channel {channel_id}");
            }

            if (authToken == null)
            {
                return new TaskResult(false, "Failed to authorize user.");
            }

            if (!authToken.HasScope(UserPermissions.PlanetManagement))
            {
                return new TaskResult(false, "Your token doesn't have planet management scope.");
            }

            // Membership check

            ServerPlanetMember member = await ServerPlanetMember.FindAsync(authToken.User_Id, channel.Planet.Id);

            if (member == null)
            {
                return new TaskResult(false, "You are not a member of the target planet.");
            }

            if (!(await member.HasPermissionAsync(PlanetPermissions.ManageChannels)))
            {
                return new TaskResult(false, "You do not have planet channel management permissions.");
            }

            channel.Inherits_Perms = value;
            await Context.SaveChangesAsync();

            // Send channel refresh
            PlanetHub.NotifyChatChannelChange(channel);

            return new TaskResult(true, $"Successfully set permission inheritance to {value}.");
        }
    }
}
<|MERGE_RESOLUTION|>--- conflicted
+++ resolved
@@ -8,14 +8,11 @@
 using Valour.Shared.Channels;
 using Valour.Shared.Messages;
 using Valour.Shared.Oauth;
-<<<<<<< HEAD
 using Valour.Shared.Users;
 using Valour.Shared.Planets;
 using System.Text.RegularExpressions;
 using System.Collections.Specialized;
 using Valour.Server.Messages;
-=======
->>>>>>> a0c95ef8
 using Microsoft.EntityFrameworkCore;
 using Valour.Server.Workers;
 using Valour.Server.Planets;
@@ -635,4 +632,4 @@
             return new TaskResult(true, $"Successfully set permission inheritance to {value}.");
         }
     }
-}
+}