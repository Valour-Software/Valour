﻿using Microsoft.AspNetCore.Mvc;
using Microsoft.AspNetCore.SignalR;
using Newtonsoft.Json;
using System;
using System.Collections.Generic;
using System.Linq;
using System.Threading.Tasks;
using Valour.Server.Database;
using Valour.Shared;
using Valour.Shared.Channels;
using Valour.Shared.Messages;
using Valour.Shared.Oauth;
using Valour.Shared.Planets;
using Valour.Shared.Categories;
using System.Text.RegularExpressions;
using Microsoft.EntityFrameworkCore;
using Valour.Server.Planets;
using Valour.Server.Oauth;
using AutoMapper;

/*  Valour - A free and secure chat client
 *  Copyright (C) 2020 Vooper Media LLC
 *  This program is subject to the GNU Affero General Public license
 *  A copy of the license should be included - if not, see <http://www.gnu.org/licenses/>
 */

namespace Valour.Server.Controllers
{
    /// <summary>
    /// Controls all routes for channels
    /// </summary>
    [ApiController]
    [Route("[controller]/[action]")]
    public class CategoryController
    {

        /// <summary>
        /// Database context
        /// </summary>
        private readonly ValourDB Context;

        private readonly IMapper Mapper;

        // Dependency injection
        public CategoryController(ValourDB context, IMapper mapper)
        {
            this.Context = context;
            this.Mapper = mapper;
        }

        public async Task<TaskResult> SetName(string name, ulong id, ulong userid, string token)
        {
            AuthToken authToken = await Context.AuthTokens.FindAsync(token);

            // Return the same if the token is for the wrong user to prevent someone
            // from knowing if they cracked another user's token. This is basically 
            // impossible to happen by chance but better safe than sorry in the case that
            // the literal impossible odds occur, more likely someone gets a stolen token
            // but is not aware of the owner but I'll shut up now - Spike
            if (authToken == null || authToken.User_Id != userid)
            {
                return new TaskResult(false, "Failed to authorize user.");
            }

            PlanetCategory category = await Context.PlanetCategories.Where(x => x.Id == id).FirstOrDefaultAsync();

            ServerPlanet planet = await ServerPlanet.FindAsync(category.Planet_Id, Mapper);

            if (!(await planet.AuthorizedAsync(authToken, PlanetPermissions.ManageCategories)))
            {
                return new TaskResult(false, "You are not authorized to do this.");
            }

            category.Name = name;

            await Context.SaveChangesAsync();

            return new TaskResult(true, "Successfully set name.");
        }

        public async Task<TaskResult> Delete(ulong id, ulong userid, string token)
        {
            AuthToken authToken = await Context.AuthTokens.FindAsync(token);

            // Return the same if the token is for the wrong user to prevent someone
            // from knowing if they cracked another user's token. This is basically 
            // impossible to happen by chance but better safe than sorry in the case that
            // the literal impossible odds occur, more likely someone gets a stolen token
            // but is not aware of the owner but I'll shut up now - Spike
            if (authToken == null || authToken.User_Id != userid)
            {
                return new TaskResult(false, "Failed to authorize user.");
            }

<<<<<<< HEAD
            List<PlanetCategory> categories = await Task.Run(() => Context.PlanetCategories.Where(x => x.Parent_Id == id).ToList());

            foreach(PlanetCategory Category in categories)
            {
                Category.Parent_Id = null;
                
            }
            List<PlanetChatChannel> channels = await Task.Run(() => Context.PlanetChatChannels.Where(x => x.Parent_Id == id).ToList());

            foreach(PlanetChatChannel channel in channels) {
                Context.PlanetChatChannels.Remove(channel);
            }

            PlanetCategory category = await Context.PlanetCategories.Where(x => x.Id == id).FirstOrDefaultAsync();

            Context.PlanetCategories.Remove(category);
=======
            PlanetCategory category = await Context.PlanetCategories.FindAsync(id);

            ServerPlanet planet = await ServerPlanet.FindAsync(category.Planet_Id, Mapper);

            if (!(await planet.AuthorizedAsync(authToken, PlanetPermissions.ManageCategories)))
            {
                return new TaskResult(false, "You are not authorized to do this.");
            }
>>>>>>> adb34d42

            Context.PlanetCategories.Remove(category);
            await Context.SaveChangesAsync();

            return new TaskResult(true, "Successfully deleted.");
        }

        public async Task<TaskResult> SetParentId(ulong id, ushort parentId, ulong userid, string token)
        {
            AuthToken authToken = await Context.AuthTokens.FindAsync(token);

            // Return the same if the token is for the wrong user to prevent someone
            // from knowing if they cracked another user's token. This is basically 
            // impossible to happen by chance but better safe than sorry in the case that
            // the literal impossible odds occur, more likely someone gets a stolen token
            // but is not aware of the owner but I'll shut up now - Spike
            if (authToken == null || authToken.User_Id != userid)
            {
                return new TaskResult(false, "Failed to authorize user.");
            }

            PlanetCategory category = await Context.PlanetCategories.Where(x => x.Id == id).FirstOrDefaultAsync();

            ServerPlanet planet = await ServerPlanet.FindAsync(category.Planet_Id, Mapper);

            if (!(await planet.AuthorizedAsync(authToken, PlanetPermissions.ManageCategories)))
            {
                return new TaskResult(false, "You are not authorized to do this.");
            }

            if (parentId == 0) {
                category.Parent_Id = null;
            }
            else {
                category.Parent_Id = parentId;
            }

            await Context.SaveChangesAsync();
            
            return new TaskResult(true, "Successfully set parent id.");
        }

        /// <summary>
        /// Creates a server and if successful returns a task result with the created
        /// planet's id
        /// </summary>
        public async Task<TaskResult<ulong>> CreateCategory(string name, ulong userid, ulong parentid, ulong planet_id, string token)
        {
            TaskResult nameValid = ValidateName(name);

            if (!nameValid.Success)
            {
                return new TaskResult<ulong>(false, nameValid.Message, 0);
            }

            AuthToken authToken = await Context.AuthTokens.FindAsync(token);

            // Return the same if the token is for the wrong user to prevent someone
            // from knowing if they cracked another user's token. This is basically 
            // impossible to happen by chance but better safe than sorry in the case that
            // the literal impossible odds occur, more likely someone gets a stolen token
            // but is not aware of the owner but I'll shut up now - Spike
            if (authToken == null || authToken.User_Id != userid)
            {
                return new TaskResult<ulong>(false, "Failed to authorize user.", 0);
            }

            ServerPlanet planet = await ServerPlanet.FindAsync(planet_id, Mapper);

            if (!(await planet.AuthorizedAsync(authToken, PlanetPermissions.ManageCategories)))
            {
                return new TaskResult<ulong>(false, "You are not authorized to do this.", 0);
            }

            // User is verified and given channel info is valid by this point

            // Creates the channel channel

            PlanetCategory category = new PlanetCategory()
            {
                Name = name,
                Planet_Id = planet_id,
                Parent_Id = parentid
            };

            // Add channel to database
            await Context.PlanetCategories.AddAsync(category);

            // Save changes to DB
            await Context.SaveChangesAsync();

            // Return success
            return new TaskResult<ulong>(true, "Successfully created category.", category.Id);
        }

        public Regex planetRegex = new Regex(@"^[a-zA-Z0-9 _-]+$");

        /// <summary>
        /// Validates that a given name is allowable for a server
        /// </summary>
        public TaskResult ValidateName(string name)
        {
            if (name.Length > 32)
            {
                return new TaskResult(false, "Planet names must be 32 characters or less.");
            }

            if (!planetRegex.IsMatch(name))
            {
                return new TaskResult(false, "Planet names may only include letters, numbers, dashes, and underscores.");
            }

            return new TaskResult(true, "The given name is valid.");
        }

        [HttpGet]
        public async Task<TaskResult<IEnumerable<PlanetCategory>>> GetPlanetCategoriesAsync(ulong planet_id)
        {
            IEnumerable<PlanetCategory> categories = await Task.Run(() => Context.PlanetCategories.Where(c => c.Planet_Id == planet_id).ToList());

            // in case theres 0 categories or "General" does not exist
            if (categories.Count() == 0 || !(categories.Any(x => x.Name == "General"))) {
                PlanetCategory category = new PlanetCategory();
                category.Name = "General";
                category.Planet_Id = planet_id;
                await Context.PlanetCategories.AddAsync(category);
                await Context.SaveChangesAsync();
                categories = await Task.Run(() => Context.PlanetCategories.Where(c => c.Planet_Id == planet_id).ToList());
            }

            return new TaskResult<IEnumerable<PlanetCategory>>(true, "Successfully retrieved Categories.", categories);
        }
    }
}<|MERGE_RESOLUTION|>--- conflicted
+++ resolved
@@ -92,7 +92,15 @@
                 return new TaskResult(false, "Failed to authorize user.");
             }
 
-<<<<<<< HEAD
+            PlanetCategory category = await Context.PlanetCategories.FindAsync(id);
+
+            ServerPlanet planet = await ServerPlanet.FindAsync(category.Planet_Id, Mapper);
+
+            if (!(await planet.AuthorizedAsync(authToken, PlanetPermissions.ManageCategories)))
+            {
+                return new TaskResult(false, "You are not authorized to do this.");
+            }
+
             List<PlanetCategory> categories = await Task.Run(() => Context.PlanetCategories.Where(x => x.Parent_Id == id).ToList());
 
             foreach(PlanetCategory Category in categories)
@@ -106,19 +114,7 @@
                 Context.PlanetChatChannels.Remove(channel);
             }
 
-            PlanetCategory category = await Context.PlanetCategories.Where(x => x.Id == id).FirstOrDefaultAsync();
-
             Context.PlanetCategories.Remove(category);
-=======
-            PlanetCategory category = await Context.PlanetCategories.FindAsync(id);
-
-            ServerPlanet planet = await ServerPlanet.FindAsync(category.Planet_Id, Mapper);
-
-            if (!(await planet.AuthorizedAsync(authToken, PlanetPermissions.ManageCategories)))
-            {
-                return new TaskResult(false, "You are not authorized to do this.");
-            }
->>>>>>> adb34d42
 
             Context.PlanetCategories.Remove(category);
             await Context.SaveChangesAsync();
