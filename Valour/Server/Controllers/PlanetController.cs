<<<<<<< HEAD
﻿using AutoMapper;
using Microsoft.AspNetCore.Mvc;
using Microsoft.EntityFrameworkCore;
using System.Net.Sockets;
using Microsoft.AspNetCore.SignalR;
using System.Text.RegularExpressions;
using System.Threading.Tasks;
using Valour.Server.Database;
using Valour.Server.Planets;
using Valour.Shared;
using Valour.Shared.Channels;
using Valour.Shared.Categories;
using Valour.Shared.Oauth;
using Valour.Shared.Planets;
using Newtonsoft.Json.Linq;
using System;
using System.Collections.Generic;
using Newtonsoft.Json;
using System.Linq;
using Valour.Server.Oauth;
using Valour.Server.MSP;
using Valour.Server.Roles;
using Valour.Shared.Roles;
using Valour.Shared.Users;


/*  Valour - A free and secure chat client
 *  Copyright (C) 2021 Vooper Media LLC
 *  This program is subject to the GNU Affero General Public license
 *  A copy of the license should be included - if not, see <http://www.gnu.org/licenses/>
 */

namespace Valour.Server.Controllers
{
    /// <summary>
    /// Controls all routes for channels
    /// </summary>
    [ApiController]
    [Route("[controller]/[action]")]
    public class PlanetController
    {
        /// <summary>
        /// The maximum planets a user is allowed to have. This will increase after 
        /// the alpha period is complete.
        /// </summary>
        public static int MAX_OWNED_PLANETS = 5;

        /// <summary>
        /// The maximum planets a user is allowed to join. This will increase after the 
        /// alpha period is complete.
        /// </summary>
        public static int MAX_JOINED_PLANETS = 20;

        /// <summary>
        /// Database context
        /// </summary>
        private readonly ValourDB Context;

        /// <summary>
        /// Mapper object
        /// </summary>
        private readonly IMapper Mapper;

        // Dependency injection
        public PlanetController(ValourDB context, IMapper mapper)
        {
            this.Context = context;
            this.Mapper = mapper;
        }

        [HttpPost]
        public async Task<TaskResult> UpdateOrder([FromBody] Dictionary<ushort, List<ulong>> json, ulong user_id, string token, ulong Planet_Id)
        {
            AuthToken authToken = await Context.AuthTokens.FindAsync(token);

            // Return the same if the token is for the wrong user to prevent someone
            // from knowing if they cracked another user's token. This is basically 
            // impossible to happen by chance but better safe than sorry in the case that
            // the literal impossible odds occur, more likely someone gets a stolen token
            // but is not aware of the owner but I'll shut up now - Spike
            if (authToken == null || authToken.User_Id != user_id)
            {
                return new TaskResult(false, "Failed to authorize user.");
            }

            ServerPlanet planet = await ServerPlanet.FindAsync(Planet_Id);

            if (!(await planet.AuthorizedAsync(authToken, PlanetPermissions.ManageChannels)))
            {
                return new TaskResult(false, "You are not authorized to do this.");
            }

            Console.WriteLine(json);
            var values = json;//JsonConvert.DeserializeObject<Dictionary<ulong, ulong>>(data);

            foreach (var value in values) {
                ushort position = value.Key;
                ulong id = value.Value[0];

                //checks if item is a channel
                Console.WriteLine(value.Value[0]);
                if (value.Value[1] == 0) {
                    PlanetChatChannel channel = await Context.PlanetChatChannels.Where(x => x.Id == id).FirstOrDefaultAsync();
                    channel.Position = position;
                }
                if (value.Value[1] == 1) {
                    PlanetCategory category = await Context.PlanetCategories.Where(x => x.Id == id).FirstOrDefaultAsync();
                    category.Position = position;
                }

                Console.WriteLine(value);
            }
            await Context.SaveChangesAsync();

            await PlanetHub.Current.Clients.Group($"p-{Planet_Id}").SendAsync("RefreshChannelList", "");
            return new TaskResult(true, "Updated Order!");
        }


        /// <summary>
        /// Creates a server and if successful returns a task result with the created
        /// planet's id
        /// </summary>
        public async Task<TaskResult<ulong>> CreatePlanet(string name, string image_url, string token)
        {
            TaskResult nameValid = ValidateName(name);

            if (!nameValid.Success)
            {
                return new TaskResult<ulong>(false, nameValid.Message, 0);
            }

            AuthToken authToken = await Context.AuthTokens.FindAsync(token);

            if (authToken == null)
            {
                return new TaskResult<ulong>(false, "Failed to authorize user.", 0);
            }

            User user = await Context.Users.FindAsync(authToken.User_Id);

            if (await Context.Planets.CountAsync(x => x.Owner_Id == user.Id) > MAX_OWNED_PLANETS - 1)
            {
                return new TaskResult<ulong>(false, "You have hit your maximum planets!", 0);
            }

            // User is verified and given planet info is valid by this point
            // We don't actually need the user object which is cool

            // Use MSP for proxying image

            MSPResponse proxyResponse = await MSPManager.GetProxy(image_url);

            if (string.IsNullOrWhiteSpace(proxyResponse.Url) || !proxyResponse.Is_Media)
            {
                image_url = "https://valour.gg/image.png";
            }
            else
            {
                image_url = proxyResponse.Url;
            }

            ulong planet_id = IdManager.Generate();

            // Create general category
            PlanetCategory category = new PlanetCategory()
            {
                Id = IdManager.Generate(),
                Name = "General",
                Parent_Id = null,
                Planet_Id = planet_id,
                Position = 0
            };

            // Create general channel
            PlanetChatChannel channel = new PlanetChatChannel()
            {
                Id = IdManager.Generate(),
                Planet_Id = planet_id,
                Name = "General",
                Message_Count = 0,
                Description = "General chat channel",
                Parent_Id = category.Id
            };

            // Create default role
            PlanetRole defaultRole = new PlanetRole()
            {
                Id = IdManager.Generate(),
                Planet_Id = planet_id,
                Authority = 0,
                Color_Blue = 255,
                Color_Green = 255,
                Color_Red = 255,
                Name = "@everyone"
            };

            ServerPlanet planet = new ServerPlanet()
            {
                Id = planet_id,
                Name = name,
                Member_Count = 1,
                Description = "A Valour server.",
                Image_Url = image_url,
                Public = true,
                Owner_Id = user.Id,
                Default_Role_Id = defaultRole.Id,
                Main_Channel_Id = channel.Id
            };

            // Add category to database
            await Context.PlanetCategories.AddAsync(category);
            // Add channel to database
            await Context.PlanetChatChannels.AddAsync(channel);
            // Add default role to database
            await Context.PlanetRoles.AddAsync(defaultRole);
            // Add planet to database
            await Context.Planets.AddAsync(planet);
            // Save changes
            await Context.SaveChangesAsync();
            // Add owner to planet
            await planet.AddMemberAsync(user);

            // Return success
            return new TaskResult<ulong>(true, "Successfully created planet.", planet.Id);
        }

        public Regex planetRegex = new Regex(@"^[a-zA-Z0-9 _-]+$");

        /// <summary>
        /// Validates that a given name is allowable for a server
        /// </summary>
        public TaskResult ValidateName(string name)
        {
            if (string.IsNullOrWhiteSpace(name))
            {
                return new TaskResult(false, "Planet names cannot be empty.");
            }

            if (name.Length > 32)
            {
                return new TaskResult(false, "Planet names must be 32 characters or less.");
            }

            if (!planetRegex.IsMatch(name))
            {
                return new TaskResult(false, "Planet names may only include letters, numbers, dashes, and underscores.");
            }

            return new TaskResult(true, "The given name is valid.");
        }

        /// <summary>
        /// Returns a planet object (if permitted)
        /// </summary>
        public async Task<TaskResult<Planet>> GetPlanet(ulong planet_id, string token)
        {
            ServerPlanet planet = await ServerPlanet.FindAsync(planet_id);

            if (planet == null)
            {
                return new TaskResult<Planet>(false, "The given planet id does not exist.", null);
            }

            AuthToken authToken = await Context.AuthTokens.FindAsync(token);

            if (!(await planet.AuthorizedAsync(authToken, PlanetPermissions.View))) {
                return new TaskResult<Planet>(false, "You are not authorized to access this planet.", null);
            }

            return new TaskResult<Planet>(true, "Successfully retrieved planet.", planet);
        }

        /// <summary>
        /// Returns a planet's primary channel
        /// </summary>
        public async Task<TaskResult<PlanetChatChannel>> GetPrimaryChannel(ulong planet_id, ulong user_id, string token)
        {
            ServerPlanet planet = await ServerPlanet.FindAsync(planet_id);

            if (!(await planet.AuthorizedAsync(token, PlanetPermissions.View)))
            {
                return new TaskResult<PlanetChatChannel>(false, "You are not authorized to access this planet.", null);
            }

            return new TaskResult<PlanetChatChannel>(true, "Successfully retireved channel.", await planet.GetPrimaryChannelAsync());
        }

        /// <summary>
        /// Sets the name of a planet
        /// </summary>
        public async Task<TaskResult> SetName(ulong planet_id, string name, string token)
        {
            ServerPlanet planet = await ServerPlanet.FindAsync(planet_id);

            if (!(await planet.AuthorizedAsync(token, PlanetPermissions.Manage)))
            {
                return new TaskResult(false, "You are not authorized to manage this planet.");
            }

            TaskResult validation = ValidateName(name);

            if (!validation.Success)
            {
                return validation;
            }

            planet.Name = name;

            Context.Planets.Update(planet);
            await Context.SaveChangesAsync();

            return new TaskResult(true, "Changed name successfully");
        }

        /// <summary>
        /// Sets the description of a planet
        /// </summary>
        public async Task<TaskResult> SetDescription(ulong planet_id, string description, string token)
        {
            ServerPlanet planet = await ServerPlanet.FindAsync(planet_id);

            if (!(await planet.AuthorizedAsync(token, PlanetPermissions.Manage)))
            {
                return new TaskResult(false, "You are not authorized to manage this planet.");
            }

            planet.Description = description;

            Context.Planets.Update(planet);
            await Context.SaveChangesAsync();

            return new TaskResult(true, "Changed description successfully");
        }

        /// <summary>
        /// Sets the description of a planet
        /// </summary>
        public async Task<TaskResult> SetPublic(ulong planet_id, bool ispublic, string token)
        {
            ServerPlanet planet = await ServerPlanet.FindAsync(planet_id);

            if (!(await planet.AuthorizedAsync(token, PlanetPermissions.Manage)))
            {
                return new TaskResult(false, "You are not authorized to manage this planet.");
            }

            planet.Public = ispublic;

            Context.Planets.Update(planet);
            await Context.SaveChangesAsync();

            return new TaskResult(true, "Changed public value successfully");
        }

        /// <summary>
        /// Returns a planet member given the user and planet id
        /// </summary>
        public async Task<TaskResult<PlanetMember>> GetPlanetMember(ulong user_id, ulong planet_id, string auth)
        {
            // Retrieve planet
            ServerPlanet planet = ServerPlanet.FromBase(await Context.Planets.FindAsync(planet_id));

            if (planet == null) return new TaskResult<PlanetMember>(false, "The planet could not be found.", null);

            // Authentication flow
            AuthToken token = await Context.AuthTokens.FindAsync(auth);

            // If authorizor is not a member of the planet, they do not have authority to get member info
            if (token == null || !(await planet.IsMemberAsync(token.User_Id)))
            {
                return new TaskResult<PlanetMember>(false, "Failed to authorize.", null);
            }

            // At this point the request is authorized

            PlanetMember member = await Context.PlanetMembers.FirstOrDefaultAsync(x => x.User_Id == user_id && x.Planet_Id == planet_id);

            if (member == null)
            {
                return new TaskResult<PlanetMember>(false, "Could not find member.", null);
            }

            return new TaskResult<PlanetMember>(true, "Successfully retrieved planet user.", member);
        }

        /// <summary>
        /// Returns a planet member's role ids given the user and planet id
        /// </summary>
        public async Task<TaskResult<List<ulong>>> GetPlanetMemberRoleIds(ulong user_id, ulong planet_id, string token)
        {
            // Retrieve planet
            ServerPlanet planet = ServerPlanet.FromBase(await Context.Planets.FindAsync(planet_id));

            if (planet == null) return new TaskResult<List<ulong>>(false, "The planet could not be found.", null);

            // Authentication flow
            AuthToken authToken = await Context.AuthTokens.FindAsync(token);

            // If authorizor is not a member of the planet, they do not have authority to get member info
            if (authToken == null || !(await planet.IsMemberAsync(authToken.User_Id)))
            {
                return new TaskResult<List<ulong>>(false, "Failed to authorize.", null);
            }

            var roles = Context.PlanetRoleMembers.Where(x => x.User_Id == user_id && x.Planet_Id == planet_id).Select(x => x.Role_Id).ToList();

            return new TaskResult<List<ulong>>(true, $"Retrieved {roles.Count} roles.", roles);
        }

        /// <summary>
        /// Returns the planet membership of a user
        /// </summary>
        /// <param name="token"></param>
        /// <returns></returns>
        public async Task<TaskResult<List<Planet>>> GetPlanetMembership(ulong user_id, string token)
        {
            if (token == null)
            {
                return new TaskResult<List<Planet>>(false, "Please supply an authentication token", null);
            }

            AuthToken authToken = await Context.AuthTokens.FindAsync(token);

            if (!Permission.HasPermission(authToken.Scope, UserPermissions.Membership))
            {
                return new TaskResult<List<Planet>>(false, $"The given token does not have membership scope", null);
            }

            User user = await Context.Users.FindAsync(user_id);

            if (user == null)
            {
                return new TaskResult<List<Planet>>(false, $"Could not find user {user_id}", null);
            }

            List<Planet> membership = new List<Planet>();

            ServerPlanet valourServer = await ServerPlanet.FindAsync(735703679107072);

            if (valourServer != null)
            {
                // Remove this after pre-pre-alpha
                if (!(await valourServer.IsMemberAsync(user_id, Context)))
                {
                    await valourServer.AddMemberAsync(user, Context);
                }
            }

            foreach (PlanetMember member in Context.PlanetMembers.Where(x => x.User_Id == user_id))
            {
                Planet planet = await Context.Planets.FindAsync(member.Planet_Id);

                if (planet != null)
                {
                    membership.Add(planet);
                }
            }

            return new TaskResult<List<Planet>>(true, $"Retrieved {membership.Count} planets", membership);
        }

        public async Task<TaskResult<List<ulong>>> GetPlanetUserIds(ulong planet_id, string token)
        {
            AuthToken authToken = await Context.AuthTokens.FindAsync(token);

            // If not a member of planet
            if (authToken == null || !(await Context.PlanetMembers.AnyAsync(x => x.User_Id == authToken.User_Id && x.Planet_Id == planet_id)))
            {
                return new TaskResult<List<ulong>>(false, $"Could not authenticate.", null);
            }

            var list = Context.PlanetMembers.Where(x => x.Planet_Id == planet_id).Select(x => x.User_Id).ToList();

            return new TaskResult<List<ulong>>(true, $"Retrieved {list.Count()} users", list);
        }

        public async Task<TaskResult<List<PlanetMemberInfo>>> GetPlanetMemberInfo(ulong planet_id, string token)
        {
            AuthToken authToken = await Context.AuthTokens.FindAsync(token);

            // If not a member of planet
            if (authToken == null || !(await Context.PlanetMembers.AnyAsync(x => x.User_Id == authToken.User_Id && x.Planet_Id == planet_id)))
            {
                return new TaskResult<List<PlanetMemberInfo>>(false, $"Could not authenticate.", null);
            }

            var members = Context.PlanetMembers.AsQueryable().Where(x => x.Planet_Id == planet_id).Include(x => x.User).Include(x => x.RoleMembership);

            List<PlanetMemberInfo> info = new List<PlanetMemberInfo>();

            foreach (var member in members)
            {
                PlanetMemberInfo planetInfo = new PlanetMemberInfo()
                {
                    Member = member,
                    User = member.User,
                    RoleIds = member.RoleMembership.Select(x => x.Role_Id).ToList(),
                    State = "Currently browsing"
                };

                info.Add(planetInfo);
            }

            return new TaskResult<List<PlanetMemberInfo>>(true, $"Retrieved {members.Count()} member info objects", info);
        }

        public async Task<TaskResult> KickUser(ulong target_id, ulong planet_id, string token)
        {
            AuthToken authToken = await Context.AuthTokens.FindAsync(token);

            if (authToken == null)
            {
                return new TaskResult(false, "Failed to authorize user.");
            }

            ServerPlanet planet = await ServerPlanet.FindAsync(planet_id);

            if (!(await planet.AuthorizedAsync(authToken, PlanetPermissions.Kick)))
            {
                return new TaskResult(false, "You are not authorized to do this.");
            }

            ServerPlanetMember member = await Context.PlanetMembers.FirstOrDefaultAsync(x => x.User_Id == target_id && x.Planet_Id == planet_id);

            if (member == null)
            {
                return new TaskResult(true, $"Could not find PlanetMember {target_id}");
            }

            Context.PlanetMembers.Remove(member);

            await Context.SaveChangesAsync();

            return new TaskResult(true, $"Successfully kicked user {target_id}");
        }

        public async Task<TaskResult> BanUser(ulong target_id, ulong planet_id, string reason, string token, uint time)
        {
            AuthToken authToken = await Context.AuthTokens.FindAsync(token);

            if (authToken == null)
            {
                return new TaskResult(false, "Failed to authorize user.");
            }

            ServerPlanet planet = await ServerPlanet.FindAsync(planet_id);

            if (!(await planet.AuthorizedAsync(authToken, PlanetPermissions.Ban)))
            {
                return new TaskResult(false, "You are not authorized to do this.");
            }

            PlanetBan ban = new PlanetBan()
            {
                Id = IdManager.Generate(),
                Reason = reason,
                Planet_Id = planet_id,
                User_Id = target_id,
                Banner_Id = authToken.User_Id,
                Time = DateTime.UtcNow,
                Permanent = false
            };

            if (time <= 0)
            {
                ban.Permanent = true;
            }
            else
            {
                ban.Minutes = time;
            }

            // Add channel to database
            await Context.PlanetBans.AddAsync(ban);

            ServerPlanetMember member = await Context.PlanetMembers.FirstOrDefaultAsync(x => x.User_Id == target_id &&
                                                                                             x.Planet_Id == planet_id);

            Context.PlanetMembers.Remove(member);
            await Context.SaveChangesAsync();

            return new TaskResult(true, $"Successfully banned user {target_id}");
        }

        /// <summary>
        /// Returns all of the roles in a planet
        /// </summary>
        public async Task<TaskResult<List<PlanetRole>>> GetPlanetRoles(ulong planet_id, string token){

            AuthToken authToken = await Context.AuthTokens.FindAsync(token);

            if (authToken == null)
            {
                return new TaskResult<List<PlanetRole>>(false, "Failed to authorize user.", null);
            }

            ServerPlanet planet = await ServerPlanet.FindAsync(planet_id);

            if (planet == null)
            {
                return new TaskResult<List<PlanetRole>>(false, $"Could not find planet {planet_id}", null);
            }

            if (!(await planet.IsMemberAsync(authToken.User_Id)))
            {
                return new TaskResult<List<PlanetRole>>(false, "Failed to authorize user.", null);
            }

            var roles = await planet.GetRolesAsync();

            return new TaskResult<List<PlanetRole>>(true, $"Found {roles.Count} roles.", roles);
        }

        /// <summary>
        /// Returns a role in a planet
        /// </summary>
        public async Task<TaskResult<PlanetRole>> GetPlanetRole(ulong role_id, string token)
        {

            AuthToken authToken = await Context.AuthTokens.FindAsync(token);

            PlanetRole role = await Context.PlanetRoles.FindAsync(role_id);

            if (authToken == null)
            {
                return new TaskResult<PlanetRole>(false, "Failed to authorize user.", null);
            }

            ServerPlanet planet = await ServerPlanet.FindAsync(role.Planet_Id);

            if (planet == null)
            {
                return new TaskResult<PlanetRole>(false, $"Could not find planet {role.Planet_Id}", null);
            }

            if (!(await planet.IsMemberAsync(authToken.User_Id)))
            {
                return new TaskResult<PlanetRole>(false, "Failed to authorize user.", null);
            }

            return new TaskResult<PlanetRole>(true, $"Retrieved role.", role);
        }
    }
}
=======
﻿using AutoMapper;
using Microsoft.AspNetCore.Mvc;
using Microsoft.EntityFrameworkCore;
using System.Net.Sockets;
using Microsoft.AspNetCore.SignalR;
using System.Text.RegularExpressions;
using System.Threading.Tasks;
using Valour.Server.Database;
using Valour.Server.Planets;
using Valour.Shared;
using Valour.Shared.Channels;
using Valour.Shared.Categories;
using Valour.Shared.Oauth;
using Valour.Shared.Planets;
using Newtonsoft.Json.Linq;
using System;
using System.Collections.Generic;
using Newtonsoft.Json;
using System.Linq;
using Valour.Server.Oauth;
using Valour.Server.MSP;


/*  Valour - A free and secure chat client
 *  Copyright (C) 2021 Vooper Media LLC
 *  This program is subject to the GNU Affero General Public license
 *  A copy of the license should be included - if not, see <http://www.gnu.org/licenses/>
 */

namespace Valour.Server.Controllers
{
    /// <summary>
    /// Controls all routes for channels
    /// </summary>
    [ApiController]
    [Route("[controller]/[action]")]
    public class PlanetController
    {
        /// <summary>
        /// The maximum planets a user is allowed to have. This will increase after 
        /// the alpha period is complete.
        /// </summary>
        public static int MAX_OWNED_PLANETS = 5;

        /// <summary>
        /// The maximum planets a user is allowed to join. This will increase after the 
        /// alpha period is complete.
        /// </summary>
        public static int MAX_JOINED_PLANETS = 20;

        /// <summary>
        /// Database context
        /// </summary>
        private readonly ValourDB Context;

        /// <summary>
        /// Mapper object
        /// </summary>
        private readonly IMapper Mapper;

        // Dependency injection
        public PlanetController(ValourDB context, IMapper mapper)
        {
            this.Context = context;
            this.Mapper = mapper;
        }

        public async Task<TaskResult> BanUser(ulong id, ulong Planet_Id, string reason, ulong userid, string token, uint time)
        {
            AuthToken authToken = await Context.AuthTokens.FindAsync(token);

            // Return the same if the token is for the wrong user to prevent someone
            // from knowing if they cracked another user's token. This is basically 
            // impossible to happen by chance but better safe than sorry in the case that
            // the literal impossible odds occur, more likely someone gets a stolen token
            // but is not aware of the owner but I'll shut up now - Spike
            if (authToken == null || authToken.User_Id != userid)
            {
                return new TaskResult(false, "Failed to authorize user.");
            }

            ServerPlanet planet = await ServerPlanet.FindAsync(Planet_Id);

            if (!(await planet.AuthorizedAsync(authToken, PlanetPermissions.Ban)))
            {
                return new TaskResult(false, "You are not authorized to do this.");
            }

            PlanetBan ban = new PlanetBan()
            {
                Reason = reason,
                Planet_Id = Planet_Id,
                User_Id = id,
                Banner_Id = userid,
                Time = DateTime.UtcNow,
                Permanent = false
            };
            
            if (time <= 0) {
                ban.Permanent = true;
            }
            else {
                ban.Minutes = time;
            }

            // Add channel to database
            await Context.PlanetBans.AddAsync(ban);

            PlanetMember member = await Context.PlanetMembers.Where(x => x.User_Id == id).FirstOrDefaultAsync();

            Context.PlanetMembers.Remove(member);
            await Context.SaveChangesAsync();

            return new TaskResult(true, $"Successfully banned user {id}");
        }

        [HttpPost]
        public async Task<TaskResult> UpdateOrder([FromBody]Dictionary<ushort, List<ulong>> json, ulong userid, string token, ulong Planet_Id)
        {
            AuthToken authToken = await Context.AuthTokens.FindAsync(token);

            // Return the same if the token is for the wrong user to prevent someone
            // from knowing if they cracked another user's token. This is basically 
            // impossible to happen by chance but better safe than sorry in the case that
            // the literal impossible odds occur, more likely someone gets a stolen token
            // but is not aware of the owner but I'll shut up now - Spike
            if (authToken == null || authToken.User_Id != userid)
            {
                return new TaskResult(false, "Failed to authorize user.");
            }

            ServerPlanet planet = await ServerPlanet.FindAsync(Planet_Id);

            if (!(await planet.AuthorizedAsync(authToken, PlanetPermissions.ManageChannels)))
            {
                return new TaskResult(false, "You are not authorized to do this.");
            }

            Console.WriteLine(json);
            var values = json;//JsonConvert.DeserializeObject<Dictionary<ulong, ulong>>(data);
            
            foreach(var value in values) {
                ushort position = value.Key;
                ulong id = value.Value[0];

            //checks if item is a channel
                Console.WriteLine(value.Value[0]);
                if (value.Value[1] == 0) {
                    PlanetChatChannel channel = await Context.PlanetChatChannels.Where(x => x.Id == id).FirstOrDefaultAsync();
                    channel.Position = position;
                }
                if (value.Value[1] == 1) {
                    PlanetCategory category = await Context.PlanetCategories.Where(x => x.Id == id).FirstOrDefaultAsync();
                    category.Position = position;
                }

               Console.WriteLine(value);
            }
            await Context.SaveChangesAsync();

            await PlanetHub.Current.Clients.Group($"p-{Planet_Id}").SendAsync("RefreshChannelList", "");
            return new TaskResult(true, "Updated Order!");
        }


        /// <summary>
        /// Creates a server and if successful returns a task result with the created
        /// planet's id
        /// </summary>
        public async Task<TaskResult<ulong>> CreatePlanet(string name, string image_url, ulong userid, string token)
        {
            TaskResult nameValid = ValidateName(name);

            if (!nameValid.Success)
            {
                return new TaskResult<ulong>(false, nameValid.Message, 0);
            }

            AuthToken authToken = await Context.AuthTokens.FindAsync(token);

            // Return the same if the token is for the wrong user to prevent someone
            // from knowing if they cracked another user's token. This is basically 
            // impossible to happen by chance but better safe than sorry in the case that
            // the literal impossible odds occur, more likely someone gets a stolen token
            // but is not aware of the owner but I'll shut up now - Spike
            if (authToken == null || authToken.User_Id != userid)
            {
                return new TaskResult<ulong>(false, "Failed to authorize user.", 0);
            }

            if (await Context.Planets.CountAsync(x => x.Owner_Id == userid) > MAX_OWNED_PLANETS - 1)
            {
                return new TaskResult<ulong>(false, "You have hit your maximum planets!", 0);
            }

            // User is verified and given planet info is valid by this point
            // We don't actually need the user object which is cool

            // Use MSP for proxying image

            MSPResponse proxyResponse = await MSPManager.GetProxy(image_url);

            if (string.IsNullOrWhiteSpace(proxyResponse.Url) ||!proxyResponse.Is_Media)
            {
                image_url = "https://valour.gg/image.png";
            }
            else
            {
                image_url = proxyResponse.Url;
            }
            

            Planet planet = new Planet()
            {
                Name = name,
                Member_Count = 1,
                Description = "A Valour server.",
                Image_Url = image_url,
                Public = true,
                Owner_Id = userid
            };

            await Context.Planets.AddAsync(planet);
            
            // Have to do this first for auto-incremented ID
            await Context.SaveChangesAsync();

            PlanetMember member = new PlanetMember()
            {
                User_Id = userid,
                Planet_Id = planet.Id
            };

            // Add the owner to the planet as a member
            await Context.PlanetMembers.AddAsync(member);


            PlanetCategory category = new PlanetCategory()
            {
                Name = "General",
                Planet_Id = planet.Id,
                Parent_Id = null,
                Position = 0
            };

            // Add channel to database
            await Context.PlanetCategories.AddAsync(category);

            await Context.SaveChangesAsync();

            // Create general channel
            PlanetChatChannel channel = new PlanetChatChannel()
            {
                Name = "General",
                Planet_Id = planet.Id,
                Parent_Id = category.Id,
                Message_Count = 0,
                Description = "General chat channel"
            };

            // Add channel to database
            await Context.PlanetChatChannels.AddAsync(channel);

            // Save changes to DB
            await Context.SaveChangesAsync();

            // Return success
            return new TaskResult<ulong>(true, "Successfully created planet.", planet.Id);
        }

        public Regex planetRegex = new Regex(@"^[a-zA-Z0-9 _-]+$");

        /// <summary>
        /// Validates that a given name is allowable for a server
        /// </summary>
        public TaskResult ValidateName(string name)
        {
            if (string.IsNullOrWhiteSpace(name))
            {
                return new TaskResult(false, "Planet names cannot be empty.");
            }

            if (name.Length > 32)
            {
                return new TaskResult(false, "Planet names must be 32 characters or less.");
            }

            if (!planetRegex.IsMatch(name))
            {
                return new TaskResult(false, "Planet names may only include letters, numbers, dashes, and underscores.");
            }

            return new TaskResult(true, "The given name is valid.");
        }

        /// <summary>
        /// Returns a planet object (if permitted)
        /// </summary>
        public async Task<TaskResult<Planet>> GetPlanet(ulong planet_id, string token)
        {
            ServerPlanet planet = await ServerPlanet.FindAsync(planet_id);

            if (planet == null)
            {
                return new TaskResult<Planet>(false, "The given planet id does not exist.", null);
            }

            AuthToken authToken = await Context.AuthTokens.FindAsync(token);

            if (!(await planet.AuthorizedAsync(authToken, PlanetPermissions.View))){
                return new TaskResult<Planet>(false, "You are not authorized to access this planet.", null);
            }

            return new TaskResult<Planet>(true, "Successfully retrieved planet.", planet);
        }

        /// <summary>
        /// Returns a planet's primary channel
        /// </summary>
        public async Task<TaskResult<PlanetChatChannel>> GetPrimaryChannel(ulong planet_id, ulong userid, string token)
        {
            ServerPlanet planet = await ServerPlanet.FindAsync(planet_id);

            if (!(await planet.AuthorizedAsync(token, PlanetPermissions.View)))
            {
                return new TaskResult<PlanetChatChannel>(false, "You are not authorized to access this planet.", null);
            }

            PlanetChatChannel PrimaryChannel = await planet.GetPrimaryChannelAsync();

            if (PrimaryChannel == null) {
                PlanetCategory category = new PlanetCategory()
                {
                    Name = "General",
                    Planet_Id = planet.Id,
                    Parent_Id = null,
                    Position = 0
                };

                // Add channel to database
                await Context.PlanetCategories.AddAsync(category);

                await Context.SaveChangesAsync();

                // Create general channel
                PlanetChatChannel channel = new PlanetChatChannel()
                {
                    Name = "General",
                    Planet_Id = planet.Id,
                    Parent_Id = category.Id,
                    Message_Count = 0,
                    Description = "General chat channel"
                };

                // Add channel to database
                await Context.PlanetChatChannels.AddAsync(channel);

                // Save changes to DB
                await Context.SaveChangesAsync();

                PrimaryChannel = (PlanetChatChannel)channel;
            }

            return new TaskResult<PlanetChatChannel>(true, "Successfully retireved channel.", PrimaryChannel);
        }

        /// <summary>
        /// Sets the name of a planet
        /// </summary>
        public async Task<TaskResult> SetName(ulong planet_id, string name, string token)
        {
            ServerPlanet planet = await ServerPlanet.FindAsync(planet_id);

            if (!(await planet.AuthorizedAsync(token, PlanetPermissions.Manage)))
            {
                return new TaskResult(false, "You are not authorized to manage this planet.");
            }

            TaskResult validation = ValidateName(name);

            if (!validation.Success)
            {
                return validation;
            }

            planet.Name = name;

            Context.Planets.Update(planet);
            await Context.SaveChangesAsync();

            return new TaskResult(true, "Changed name successfully");
        }

        /// <summary>
        /// Sets the description of a planet
        /// </summary>
        public async Task<TaskResult> SetDescription(ulong planet_id, string description, string token)
        {
            ServerPlanet planet = await ServerPlanet.FindAsync(planet_id);

            if (!(await planet.AuthorizedAsync(token, PlanetPermissions.Manage)))
            {
                return new TaskResult(false, "You are not authorized to manage this planet.");
            }

            planet.Description = description;

            Context.Planets.Update(planet);
            await Context.SaveChangesAsync();

            return new TaskResult(true, "Changed description successfully");
        }

        /// <summary>
        /// Sets the description of a planet
        /// </summary>
        public async Task<TaskResult> SetPublic(ulong planet_id, bool ispublic, string token)
        {
            ServerPlanet planet = await ServerPlanet.FindAsync(planet_id);

            if (!(await planet.AuthorizedAsync(token, PlanetPermissions.Manage)))
            {
                return new TaskResult(false, "You are not authorized to manage this planet.");
            }

            planet.Public = ispublic;

            Context.Planets.Update(planet);
            await Context.SaveChangesAsync();

            return new TaskResult(true, "Changed public value successfully");
        }
    }
}
>>>>>>> 4796b0eb
<|MERGE_RESOLUTION|>--- conflicted
+++ resolved
@@ -1,4 +1,3 @@
-<<<<<<< HEAD
 ﻿using AutoMapper;
 using Microsoft.AspNetCore.Mvc;
 using Microsoft.EntityFrameworkCore;
@@ -643,440 +642,4 @@
             return new TaskResult<PlanetRole>(true, $"Retrieved role.", role);
         }
     }
-}
-=======
-﻿using AutoMapper;
-using Microsoft.AspNetCore.Mvc;
-using Microsoft.EntityFrameworkCore;
-using System.Net.Sockets;
-using Microsoft.AspNetCore.SignalR;
-using System.Text.RegularExpressions;
-using System.Threading.Tasks;
-using Valour.Server.Database;
-using Valour.Server.Planets;
-using Valour.Shared;
-using Valour.Shared.Channels;
-using Valour.Shared.Categories;
-using Valour.Shared.Oauth;
-using Valour.Shared.Planets;
-using Newtonsoft.Json.Linq;
-using System;
-using System.Collections.Generic;
-using Newtonsoft.Json;
-using System.Linq;
-using Valour.Server.Oauth;
-using Valour.Server.MSP;
-
-
-/*  Valour - A free and secure chat client
- *  Copyright (C) 2021 Vooper Media LLC
- *  This program is subject to the GNU Affero General Public license
- *  A copy of the license should be included - if not, see <http://www.gnu.org/licenses/>
- */
-
-namespace Valour.Server.Controllers
-{
-    /// <summary>
-    /// Controls all routes for channels
-    /// </summary>
-    [ApiController]
-    [Route("[controller]/[action]")]
-    public class PlanetController
-    {
-        /// <summary>
-        /// The maximum planets a user is allowed to have. This will increase after 
-        /// the alpha period is complete.
-        /// </summary>
-        public static int MAX_OWNED_PLANETS = 5;
-
-        /// <summary>
-        /// The maximum planets a user is allowed to join. This will increase after the 
-        /// alpha period is complete.
-        /// </summary>
-        public static int MAX_JOINED_PLANETS = 20;
-
-        /// <summary>
-        /// Database context
-        /// </summary>
-        private readonly ValourDB Context;
-
-        /// <summary>
-        /// Mapper object
-        /// </summary>
-        private readonly IMapper Mapper;
-
-        // Dependency injection
-        public PlanetController(ValourDB context, IMapper mapper)
-        {
-            this.Context = context;
-            this.Mapper = mapper;
-        }
-
-        public async Task<TaskResult> BanUser(ulong id, ulong Planet_Id, string reason, ulong userid, string token, uint time)
-        {
-            AuthToken authToken = await Context.AuthTokens.FindAsync(token);
-
-            // Return the same if the token is for the wrong user to prevent someone
-            // from knowing if they cracked another user's token. This is basically 
-            // impossible to happen by chance but better safe than sorry in the case that
-            // the literal impossible odds occur, more likely someone gets a stolen token
-            // but is not aware of the owner but I'll shut up now - Spike
-            if (authToken == null || authToken.User_Id != userid)
-            {
-                return new TaskResult(false, "Failed to authorize user.");
-            }
-
-            ServerPlanet planet = await ServerPlanet.FindAsync(Planet_Id);
-
-            if (!(await planet.AuthorizedAsync(authToken, PlanetPermissions.Ban)))
-            {
-                return new TaskResult(false, "You are not authorized to do this.");
-            }
-
-            PlanetBan ban = new PlanetBan()
-            {
-                Reason = reason,
-                Planet_Id = Planet_Id,
-                User_Id = id,
-                Banner_Id = userid,
-                Time = DateTime.UtcNow,
-                Permanent = false
-            };
-            
-            if (time <= 0) {
-                ban.Permanent = true;
-            }
-            else {
-                ban.Minutes = time;
-            }
-
-            // Add channel to database
-            await Context.PlanetBans.AddAsync(ban);
-
-            PlanetMember member = await Context.PlanetMembers.Where(x => x.User_Id == id).FirstOrDefaultAsync();
-
-            Context.PlanetMembers.Remove(member);
-            await Context.SaveChangesAsync();
-
-            return new TaskResult(true, $"Successfully banned user {id}");
-        }
-
-        [HttpPost]
-        public async Task<TaskResult> UpdateOrder([FromBody]Dictionary<ushort, List<ulong>> json, ulong userid, string token, ulong Planet_Id)
-        {
-            AuthToken authToken = await Context.AuthTokens.FindAsync(token);
-
-            // Return the same if the token is for the wrong user to prevent someone
-            // from knowing if they cracked another user's token. This is basically 
-            // impossible to happen by chance but better safe than sorry in the case that
-            // the literal impossible odds occur, more likely someone gets a stolen token
-            // but is not aware of the owner but I'll shut up now - Spike
-            if (authToken == null || authToken.User_Id != userid)
-            {
-                return new TaskResult(false, "Failed to authorize user.");
-            }
-
-            ServerPlanet planet = await ServerPlanet.FindAsync(Planet_Id);
-
-            if (!(await planet.AuthorizedAsync(authToken, PlanetPermissions.ManageChannels)))
-            {
-                return new TaskResult(false, "You are not authorized to do this.");
-            }
-
-            Console.WriteLine(json);
-            var values = json;//JsonConvert.DeserializeObject<Dictionary<ulong, ulong>>(data);
-            
-            foreach(var value in values) {
-                ushort position = value.Key;
-                ulong id = value.Value[0];
-
-            //checks if item is a channel
-                Console.WriteLine(value.Value[0]);
-                if (value.Value[1] == 0) {
-                    PlanetChatChannel channel = await Context.PlanetChatChannels.Where(x => x.Id == id).FirstOrDefaultAsync();
-                    channel.Position = position;
-                }
-                if (value.Value[1] == 1) {
-                    PlanetCategory category = await Context.PlanetCategories.Where(x => x.Id == id).FirstOrDefaultAsync();
-                    category.Position = position;
-                }
-
-               Console.WriteLine(value);
-            }
-            await Context.SaveChangesAsync();
-
-            await PlanetHub.Current.Clients.Group($"p-{Planet_Id}").SendAsync("RefreshChannelList", "");
-            return new TaskResult(true, "Updated Order!");
-        }
-
-
-        /// <summary>
-        /// Creates a server and if successful returns a task result with the created
-        /// planet's id
-        /// </summary>
-        public async Task<TaskResult<ulong>> CreatePlanet(string name, string image_url, ulong userid, string token)
-        {
-            TaskResult nameValid = ValidateName(name);
-
-            if (!nameValid.Success)
-            {
-                return new TaskResult<ulong>(false, nameValid.Message, 0);
-            }
-
-            AuthToken authToken = await Context.AuthTokens.FindAsync(token);
-
-            // Return the same if the token is for the wrong user to prevent someone
-            // from knowing if they cracked another user's token. This is basically 
-            // impossible to happen by chance but better safe than sorry in the case that
-            // the literal impossible odds occur, more likely someone gets a stolen token
-            // but is not aware of the owner but I'll shut up now - Spike
-            if (authToken == null || authToken.User_Id != userid)
-            {
-                return new TaskResult<ulong>(false, "Failed to authorize user.", 0);
-            }
-
-            if (await Context.Planets.CountAsync(x => x.Owner_Id == userid) > MAX_OWNED_PLANETS - 1)
-            {
-                return new TaskResult<ulong>(false, "You have hit your maximum planets!", 0);
-            }
-
-            // User is verified and given planet info is valid by this point
-            // We don't actually need the user object which is cool
-
-            // Use MSP for proxying image
-
-            MSPResponse proxyResponse = await MSPManager.GetProxy(image_url);
-
-            if (string.IsNullOrWhiteSpace(proxyResponse.Url) ||!proxyResponse.Is_Media)
-            {
-                image_url = "https://valour.gg/image.png";
-            }
-            else
-            {
-                image_url = proxyResponse.Url;
-            }
-            
-
-            Planet planet = new Planet()
-            {
-                Name = name,
-                Member_Count = 1,
-                Description = "A Valour server.",
-                Image_Url = image_url,
-                Public = true,
-                Owner_Id = userid
-            };
-
-            await Context.Planets.AddAsync(planet);
-            
-            // Have to do this first for auto-incremented ID
-            await Context.SaveChangesAsync();
-
-            PlanetMember member = new PlanetMember()
-            {
-                User_Id = userid,
-                Planet_Id = planet.Id
-            };
-
-            // Add the owner to the planet as a member
-            await Context.PlanetMembers.AddAsync(member);
-
-
-            PlanetCategory category = new PlanetCategory()
-            {
-                Name = "General",
-                Planet_Id = planet.Id,
-                Parent_Id = null,
-                Position = 0
-            };
-
-            // Add channel to database
-            await Context.PlanetCategories.AddAsync(category);
-
-            await Context.SaveChangesAsync();
-
-            // Create general channel
-            PlanetChatChannel channel = new PlanetChatChannel()
-            {
-                Name = "General",
-                Planet_Id = planet.Id,
-                Parent_Id = category.Id,
-                Message_Count = 0,
-                Description = "General chat channel"
-            };
-
-            // Add channel to database
-            await Context.PlanetChatChannels.AddAsync(channel);
-
-            // Save changes to DB
-            await Context.SaveChangesAsync();
-
-            // Return success
-            return new TaskResult<ulong>(true, "Successfully created planet.", planet.Id);
-        }
-
-        public Regex planetRegex = new Regex(@"^[a-zA-Z0-9 _-]+$");
-
-        /// <summary>
-        /// Validates that a given name is allowable for a server
-        /// </summary>
-        public TaskResult ValidateName(string name)
-        {
-            if (string.IsNullOrWhiteSpace(name))
-            {
-                return new TaskResult(false, "Planet names cannot be empty.");
-            }
-
-            if (name.Length > 32)
-            {
-                return new TaskResult(false, "Planet names must be 32 characters or less.");
-            }
-
-            if (!planetRegex.IsMatch(name))
-            {
-                return new TaskResult(false, "Planet names may only include letters, numbers, dashes, and underscores.");
-            }
-
-            return new TaskResult(true, "The given name is valid.");
-        }
-
-        /// <summary>
-        /// Returns a planet object (if permitted)
-        /// </summary>
-        public async Task<TaskResult<Planet>> GetPlanet(ulong planet_id, string token)
-        {
-            ServerPlanet planet = await ServerPlanet.FindAsync(planet_id);
-
-            if (planet == null)
-            {
-                return new TaskResult<Planet>(false, "The given planet id does not exist.", null);
-            }
-
-            AuthToken authToken = await Context.AuthTokens.FindAsync(token);
-
-            if (!(await planet.AuthorizedAsync(authToken, PlanetPermissions.View))){
-                return new TaskResult<Planet>(false, "You are not authorized to access this planet.", null);
-            }
-
-            return new TaskResult<Planet>(true, "Successfully retrieved planet.", planet);
-        }
-
-        /// <summary>
-        /// Returns a planet's primary channel
-        /// </summary>
-        public async Task<TaskResult<PlanetChatChannel>> GetPrimaryChannel(ulong planet_id, ulong userid, string token)
-        {
-            ServerPlanet planet = await ServerPlanet.FindAsync(planet_id);
-
-            if (!(await planet.AuthorizedAsync(token, PlanetPermissions.View)))
-            {
-                return new TaskResult<PlanetChatChannel>(false, "You are not authorized to access this planet.", null);
-            }
-
-            PlanetChatChannel PrimaryChannel = await planet.GetPrimaryChannelAsync();
-
-            if (PrimaryChannel == null) {
-                PlanetCategory category = new PlanetCategory()
-                {
-                    Name = "General",
-                    Planet_Id = planet.Id,
-                    Parent_Id = null,
-                    Position = 0
-                };
-
-                // Add channel to database
-                await Context.PlanetCategories.AddAsync(category);
-
-                await Context.SaveChangesAsync();
-
-                // Create general channel
-                PlanetChatChannel channel = new PlanetChatChannel()
-                {
-                    Name = "General",
-                    Planet_Id = planet.Id,
-                    Parent_Id = category.Id,
-                    Message_Count = 0,
-                    Description = "General chat channel"
-                };
-
-                // Add channel to database
-                await Context.PlanetChatChannels.AddAsync(channel);
-
-                // Save changes to DB
-                await Context.SaveChangesAsync();
-
-                PrimaryChannel = (PlanetChatChannel)channel;
-            }
-
-            return new TaskResult<PlanetChatChannel>(true, "Successfully retireved channel.", PrimaryChannel);
-        }
-
-        /// <summary>
-        /// Sets the name of a planet
-        /// </summary>
-        public async Task<TaskResult> SetName(ulong planet_id, string name, string token)
-        {
-            ServerPlanet planet = await ServerPlanet.FindAsync(planet_id);
-
-            if (!(await planet.AuthorizedAsync(token, PlanetPermissions.Manage)))
-            {
-                return new TaskResult(false, "You are not authorized to manage this planet.");
-            }
-
-            TaskResult validation = ValidateName(name);
-
-            if (!validation.Success)
-            {
-                return validation;
-            }
-
-            planet.Name = name;
-
-            Context.Planets.Update(planet);
-            await Context.SaveChangesAsync();
-
-            return new TaskResult(true, "Changed name successfully");
-        }
-
-        /// <summary>
-        /// Sets the description of a planet
-        /// </summary>
-        public async Task<TaskResult> SetDescription(ulong planet_id, string description, string token)
-        {
-            ServerPlanet planet = await ServerPlanet.FindAsync(planet_id);
-
-            if (!(await planet.AuthorizedAsync(token, PlanetPermissions.Manage)))
-            {
-                return new TaskResult(false, "You are not authorized to manage this planet.");
-            }
-
-            planet.Description = description;
-
-            Context.Planets.Update(planet);
-            await Context.SaveChangesAsync();
-
-            return new TaskResult(true, "Changed description successfully");
-        }
-
-        /// <summary>
-        /// Sets the description of a planet
-        /// </summary>
-        public async Task<TaskResult> SetPublic(ulong planet_id, bool ispublic, string token)
-        {
-            ServerPlanet planet = await ServerPlanet.FindAsync(planet_id);
-
-            if (!(await planet.AuthorizedAsync(token, PlanetPermissions.Manage)))
-            {
-                return new TaskResult(false, "You are not authorized to manage this planet.");
-            }
-
-            planet.Public = ispublic;
-
-            Context.Planets.Update(planet);
-            await Context.SaveChangesAsync();
-
-            return new TaskResult(true, "Changed public value successfully");
-        }
-    }
-}
->>>>>>> 4796b0eb
+}