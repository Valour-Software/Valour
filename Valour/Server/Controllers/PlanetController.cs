--- conflicted
+++ resolved
@@ -864,11 +864,7 @@
 
             await Context.SaveChangesAsync();
 
-<<<<<<< HEAD
             PlanetHub.NotifyRoleChange(role);
-=======
-            await PlanetHub.NotifyRoleDeletion(role);
->>>>>>> a0c95ef8
 
             return new TaskResult(true, $"Successfully removed role {role.Id}.");
         }
@@ -1134,4 +1130,4 @@
             return new TaskResult(true, "Inserted category into planet.");
         }
     }
-}
+}