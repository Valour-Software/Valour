--- conflicted
+++ resolved
@@ -117,11 +117,7 @@
             using (ValourDB db = new ValourDB(ValourDB.DBOptions))
             {
                 // TODO: Make a way to choose a primary channel rather than just grabbing the first one
-<<<<<<< HEAD
                 return await db.PlanetChatChannels.FindAsync(Main_Channel_Id);
-=======
-                return await db.PlanetChatChannels.Where(x => x.Planet_Id == this.Id && x.Parent_Id != null).FirstOrDefaultAsync();
->>>>>>> 4796b0eb
             }
         }
 
@@ -247,4 +243,4 @@
             if (dbcreate) { await db.DisposeAsync(); }
         }
     }
-}
+}