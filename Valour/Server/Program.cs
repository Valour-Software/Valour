--- conflicted
+++ resolved
@@ -1,320 +1,304 @@
-﻿using Amazon.Runtime;
-using Amazon.S3;
-using Microsoft.AspNetCore.Authentication.Cookies;
-using Microsoft.AspNetCore.Http.Features;
-using Microsoft.AspNetCore.SignalR;
-using Microsoft.OpenApi.Models;
-using System.Net;
-using System.Text.Json;
-using Valour.Server.API;
-using Valour.Server.Cdn;
-using Valour.Server.Cdn.Api;
-using Valour.Server.Cdn.Extensions;
-using Valour.Server.Config;
-using Valour.Server.Database;
-using Valour.Server.Database.Items.Authorization;
-using Valour.Server.Database.Items.Channels.Planets;
-using Valour.Server.Database.Items.Channels.Users;
-using Valour.Server.Database.Items.Planets;
-using Valour.Server.Database.Items.Planets.Members;
-using Valour.Server.Database.Items.Users;
-using Valour.Server.Email;
-using Valour.Server.Hubs;
-using Valour.Server.Services;
-using Valour.Server.Workers;
-using Valour.Shared.Items.Users;
-using WebPush;
-
-namespace Valour.Server
-{
-    public class Program
-    {
-        public static List<object> ItemApis { get; set; }
-
-        public static NodeAPI NodeAPI { get; set; }
-
-        public static async Task Main(string[] args)
-        {
-            // Create builder
-            var builder = WebApplication.CreateBuilder(args);
-
-            // Load configs
-            LoadConfigsAsync(builder);
-
-            // Initialize Email Manager
-            EmailManager.SetupClient();
-
-            builder.WebHost.ConfigureKestrel((context, options) =>
-            {
-<<<<<<< HEAD
-                options.Configure(builder.Configuration.GetSection("Kestrel"));
-            }); 
-=======
-                options.Listen(IPAddress.Any, 5000, listenOptions =>
-                {
-                    var httpsCert = builder.Configuration.GetValue<string>("HttpsCert");
-
-                    if (!string.IsNullOrWhiteSpace(httpsCert))
-                    {
-                        Console.WriteLine($"Specified cert at {httpsCert}");
-                        listenOptions.UseHttps(httpsCert);
-                    }
-
-                    listenOptions.Protocols = Microsoft.AspNetCore.Server.Kestrel.Core.HttpProtocols.Http1AndHttp2AndHttp3;
-                });
-            });
->>>>>>> 5a748c63
-
-            builder.WebHost.UseSentry(x =>
-            {
-                x.Release = typeof(ISharedUser).Assembly.GetName().Version.ToString();
-                x.ServerName = NodeConfig.Instance.Name;
-            });
-
-            // Set up services
-            ConfigureServices(builder);
-
-            // Build web app
-            var app = builder.Build();
-
-            // Configure application
-            ConfigureApp(app);
-
-            app.MapGet("/api/ping", () => "pong");
-
-            // Add Cdn routes
-            ContentApi.AddRoutes(app);
-            UploadApi.AddRoutes(app);
-            ProxyApi.AddRoutes(app);
-
-            // Add API routes
-            BaseAPI.AddRoutes(app);
-            EmbedAPI.AddRoutes(app);
-            OauthAPI.AddRoutes(app);
-
-            // Notification routes
-            NotificationsAPI.AddRoutes(app);
-
-            // s3 (r2) setup
-            BasicAWSCredentials cred = new(CdnConfig.Current.S3Access, CdnConfig.Current.S3Secret);
-            AmazonS3Config config = new AmazonS3Config()
-            {
-                ServiceURL = CdnConfig.Current.S3Endpoint
-            };
-
-            AmazonS3Client client = new(cred, config);
-            BucketManager.Client = client;
-
-            ItemApis = new() {
-                new ItemAPI<User>()                     .RegisterRoutes(app),
-                new ItemAPI<Planet>()                   .RegisterRoutes(app),
-                new ItemAPI<PlanetChatChannel>()        .RegisterRoutes(app),
-                new ItemAPI<PlanetVoiceChannel>()       .RegisterRoutes(app),
-                new ItemAPI<PlanetCategoryChannel>()    .RegisterRoutes(app),
-                new ItemAPI<PlanetMember>()             .RegisterRoutes(app),
-                new ItemAPI<PlanetRole>()               .RegisterRoutes(app),
-                new ItemAPI<PlanetInvite>()             .RegisterRoutes(app),
-                new ItemAPI<PlanetBan>()                .RegisterRoutes(app),
-                new ItemAPI<PermissionsNode>()          .RegisterRoutes(app),
-                new ItemAPI<UserFriend>()               .RegisterRoutes(app),
-                new ItemAPI<DirectChatChannel>()        .RegisterRoutes(app),
-                new ItemAPI<OauthApp>()                 .RegisterRoutes(app),
-                new ItemAPI<TenorFavorite>()            .RegisterRoutes(app)
-            };
-
-            NodeAPI = new NodeAPI(NodeConfig.Instance);
-            NodeAPI.AddRoutes(app);
-
-            // Migrations and tasks
-
-            /*
-
-            int c = 0;
-
-            using (ValourDB db = new ValourDB(ValourDB.DBOptions)){
-                foreach (var user in db.Users){
-                    if (!db.PlanetMembers.Any(x => x.PlanetId == 735703679107072 &&
-                         user.Id == x.UserId)){
-                        
-                        PlanetMember member = new(){
-                            PlanetId = 735703679107072,
-                            UserId = user.Id,
-                            Id = IdManager.Generate(),
-                            Nickname = user.Name
-                        };
-
-                        db.PlanetMembers.Add(member);
-
-                        c++;
-                     }
-                }
-
-                db.SaveChanges();
-
-                Console.WriteLine($"Added {c} users to main planet.");
-            }
-
-            */
-
-            // Run
-
-            //using (ValourDB db = new(ValourDB.DBOptions))
-            //{
-            //    foreach (User user in await db.Users.ToListAsync())
-            //    {
-            //        if (user.Disabled)
-            //        {
-            //           await user.HardDelete(db);
-            //        }
-            //    }
-
-            //    await db.SaveChangesAsync();
-            //}
-
-            app.Run();
-        }
-
-        public static void ConfigureApp(WebApplication app)
-        {
-            app.UseCors("AllowAll");
-
-            if (app.Environment.IsDevelopment())
-            {
-                app.UseWebAssemblyDebugging();
-            }
-            else
-            {
-                app.UseExceptionHandler("/Error");
-                app.UseHsts();
-            }
-
-            app.UseSwagger();
-
-            app.UseSwaggerUI(c =>
-            {
-                c.SwaggerEndpoint("/swagger/v1/swagger.json", "My API V1");
-            });
-
-            app.UseWebSockets();
-            app.UseSentryTracing();
-            app.UseBlazorFrameworkFiles();
-            app.UseStaticFiles();
-            app.UseRouting();
-            app.UseAuthentication();
-            app.UseAuthorization();
-            app.MapRazorPages();
-            app.MapControllers();
-
-            app.MapFallbackToFile("_content/Valour.Client/index.html");
-
-            app.MapHub<CoreHub>(CoreHub.HubUrl);
-        }
-
-        public static void ConfigureServices(WebApplicationBuilder builder)
-        {
-            var services = builder.Services;
-
-            services.AddCors(options =>
-            {
-                options.AddPolicy("AllowAll", builder =>
-                {
-
-                    builder
-                        .AllowAnyMethod()
-                        .AllowAnyHeader()
-                        .SetIsOriginAllowed(_ => true)
-                        .AllowCredentials()
-                        .WithOrigins(
-                        "https://www.valour.gg",
-                        "https://tenor.googleapis.com",
-                        "http://www.valour.gg",
-                        "https://valour.gg",
-                        "http://valour.gg",
-                        "https://api.valour.gg",
-                        "http://api.valour.gg",
-                        "http://localhost:3000",
-                        "https://localhost:3000",
-                        "http://localhost:3001",
-                        "https://localhost:3001");
-                });
-            });
-
-            services.AddSignalR(options =>
-            {
-                options.KeepAliveInterval = TimeSpan.FromSeconds(10);
-            });
-
-            services.AddHttpClient();
-
-            services.Configure<FormOptions>(options =>
-            {
-                options.MemoryBufferThreshold = 10240000;
-                options.MultipartBodyLengthLimit = 10240000;
-            });
-            
-            services.AddDbContext<CdnDb>(options =>
-            {
-                options.UseNpgsql(CdnDb.ConnectionString);
-            });
-
-            services.AddDbContext<ValourDB>(options =>
-            {
-                options.UseNpgsql(ValourDB.ConnectionString);
-            });
-
-            // This probably needs to be customized further but the documentation changed
-            services.AddAuthentication().AddCookie(CookieAuthenticationDefaults.AuthenticationScheme);
-
-            // Adds user manager to dependency injection
-            services.AddSingleton<WebPushClient>();
-            services.AddControllersWithViews().AddJsonOptions(options =>
-            {
-                options.JsonSerializerOptions.DefaultIgnoreCondition = JsonIgnoreCondition.WhenWritingNull;
-                //options.JsonSerializerOptions.PropertyNameCaseInsensitive = false;
-                options.JsonSerializerOptions.ReferenceHandler = ReferenceHandler.IgnoreCycles;
-
-                options.JsonSerializerOptions.PropertyNamingPolicy = JsonNamingPolicy.CamelCase;
-            });
-
-            services.AddRazorPages();
-
-            services.AddSingleton<CdnMemoryCache>();
-
-            services.AddScoped<UserOnlineService>();
-            services.AddScoped<CoreHubService>();
-            services.AddScoped<CurrentlyTypingService>();
-            services.AddScoped<ChannelStateService>();
-            
-            services.AddHostedService<PlanetMessageWorker>();
-            services.AddHostedService<StatWorker>();
-            services.AddHostedService<ChannelWatchingWorker>();
-
-            services.AddEndpointsApiExplorer();
-
-            services.AddSwaggerGen(c =>
-            {
-                c.SwaggerDoc("v1", new OpenApiInfo { Title = "Valour API", Description = "The official Valour API", Version = "v1.0" });
-                c.AddSecurityDefinition("Token", new OpenApiSecurityScheme()
-                {
-                    Description = "The token used for authorizing your account.",
-                    In = ParameterLocation.Header,
-                    Type = SecuritySchemeType.ApiKey,
-                    Scheme = "Token"
-                });
-                c.OperationFilter<FileUploadOperation>();
-            });
-        }
-
-        /// <summary>
-        /// Loads the json configs for services
-        /// </summary>
-        public static void LoadConfigsAsync(WebApplicationBuilder builder)
-        {
-            builder.Configuration.GetSection("CDN").Get<CdnConfig>();
-            builder.Configuration.GetSection("Database").Get<DbConfig>();
-            builder.Configuration.GetSection("Email").Get<EmailConfig>();
-            builder.Configuration.GetSection("Vapid").Get<VapidConfig>();
-            builder.Configuration.GetSection("Node").Get<NodeConfig>();
-        }
-    }
-}
+﻿using Amazon.Runtime;
+using Amazon.S3;
+using Microsoft.AspNetCore.Authentication.Cookies;
+using Microsoft.AspNetCore.Http.Features;
+using Microsoft.AspNetCore.SignalR;
+using Microsoft.OpenApi.Models;
+using System.Net;
+using System.Text.Json;
+using Valour.Server.API;
+using Valour.Server.Cdn;
+using Valour.Server.Cdn.Api;
+using Valour.Server.Cdn.Extensions;
+using Valour.Server.Config;
+using Valour.Server.Database;
+using Valour.Server.Database.Items.Authorization;
+using Valour.Server.Database.Items.Channels.Planets;
+using Valour.Server.Database.Items.Channels.Users;
+using Valour.Server.Database.Items.Planets;
+using Valour.Server.Database.Items.Planets.Members;
+using Valour.Server.Database.Items.Users;
+using Valour.Server.Email;
+using Valour.Server.Hubs;
+using Valour.Server.Services;
+using Valour.Server.Workers;
+using Valour.Shared.Items.Users;
+using WebPush;
+
+namespace Valour.Server
+{
+    public class Program
+    {
+        public static List<object> ItemApis { get; set; }
+
+        public static NodeAPI NodeAPI { get; set; }
+
+        public static async Task Main(string[] args)
+        {
+            // Create builder
+            var builder = WebApplication.CreateBuilder(args);
+
+            // Load configs
+            LoadConfigsAsync(builder);
+
+            // Initialize Email Manager
+            EmailManager.SetupClient();
+
+            builder.WebHost.ConfigureKestrel((context, options) =>
+            {
+                options.Configure(builder.Configuration.GetSection("Kestrel"));
+            });
+
+            builder.WebHost.UseSentry(x =>
+            {
+                x.Release = typeof(ISharedUser).Assembly.GetName().Version.ToString();
+                x.ServerName = NodeConfig.Instance.Name;
+            });
+
+            // Set up services
+            ConfigureServices(builder);
+
+            // Build web app
+            var app = builder.Build();
+
+            // Configure application
+            ConfigureApp(app);
+
+            app.MapGet("/api/ping", () => "pong");
+
+            // Add Cdn routes
+            ContentApi.AddRoutes(app);
+            UploadApi.AddRoutes(app);
+            ProxyApi.AddRoutes(app);
+
+            // Add API routes
+            BaseAPI.AddRoutes(app);
+            EmbedAPI.AddRoutes(app);
+            OauthAPI.AddRoutes(app);
+
+            // Notification routes
+            NotificationsAPI.AddRoutes(app);
+
+            // s3 (r2) setup
+            BasicAWSCredentials cred = new(CdnConfig.Current.S3Access, CdnConfig.Current.S3Secret);
+            AmazonS3Config config = new AmazonS3Config()
+            {
+                ServiceURL = CdnConfig.Current.S3Endpoint
+            };
+
+            AmazonS3Client client = new(cred, config);
+            BucketManager.Client = client;
+
+            ItemApis = new() {
+                new ItemAPI<User>()                     .RegisterRoutes(app),
+                new ItemAPI<Planet>()                   .RegisterRoutes(app),
+                new ItemAPI<PlanetChatChannel>()        .RegisterRoutes(app),
+                new ItemAPI<PlanetVoiceChannel>()       .RegisterRoutes(app),
+                new ItemAPI<PlanetCategoryChannel>()    .RegisterRoutes(app),
+                new ItemAPI<PlanetMember>()             .RegisterRoutes(app),
+                new ItemAPI<PlanetRole>()               .RegisterRoutes(app),
+                new ItemAPI<PlanetInvite>()             .RegisterRoutes(app),
+                new ItemAPI<PlanetBan>()                .RegisterRoutes(app),
+                new ItemAPI<PermissionsNode>()          .RegisterRoutes(app),
+                new ItemAPI<UserFriend>()               .RegisterRoutes(app),
+                new ItemAPI<DirectChatChannel>()        .RegisterRoutes(app),
+                new ItemAPI<OauthApp>()                 .RegisterRoutes(app),
+                new ItemAPI<TenorFavorite>()            .RegisterRoutes(app)
+            };
+
+            NodeAPI = new NodeAPI(NodeConfig.Instance);
+            NodeAPI.AddRoutes(app);
+
+            // Migrations and tasks
+
+            /*
+
+            int c = 0;
+
+            using (ValourDB db = new ValourDB(ValourDB.DBOptions)){
+                foreach (var user in db.Users){
+                    if (!db.PlanetMembers.Any(x => x.PlanetId == 735703679107072 &&
+                         user.Id == x.UserId)){
+                        
+                        PlanetMember member = new(){
+                            PlanetId = 735703679107072,
+                            UserId = user.Id,
+                            Id = IdManager.Generate(),
+                            Nickname = user.Name
+                        };
+
+                        db.PlanetMembers.Add(member);
+
+                        c++;
+                     }
+                }
+
+                db.SaveChanges();
+
+                Console.WriteLine($"Added {c} users to main planet.");
+            }
+
+            */
+
+            // Run
+
+            //using (ValourDB db = new(ValourDB.DBOptions))
+            //{
+            //    foreach (User user in await db.Users.ToListAsync())
+            //    {
+            //        if (user.Disabled)
+            //        {
+            //           await user.HardDelete(db);
+            //        }
+            //    }
+
+            //    await db.SaveChangesAsync();
+            //}
+
+            app.Run();
+        }
+
+        public static void ConfigureApp(WebApplication app)
+        {
+            app.UseCors("AllowAll");
+
+            if (app.Environment.IsDevelopment())
+            {
+                app.UseWebAssemblyDebugging();
+            }
+            else
+            {
+                app.UseExceptionHandler("/Error");
+                app.UseHsts();
+            }
+
+            app.UseSwagger();
+
+            app.UseSwaggerUI(c =>
+            {
+                c.SwaggerEndpoint("/swagger/v1/swagger.json", "My API V1");
+            });
+
+            app.UseWebSockets();
+            app.UseSentryTracing();
+            app.UseBlazorFrameworkFiles();
+            app.UseStaticFiles();
+            app.UseRouting();
+            app.UseAuthentication();
+            app.UseAuthorization();
+            app.MapRazorPages();
+            app.MapControllers();
+
+            app.MapFallbackToFile("_content/Valour.Client/index.html");
+
+            app.MapHub<CoreHub>(CoreHub.HubUrl);
+        }
+
+        public static void ConfigureServices(WebApplicationBuilder builder)
+        {
+            var services = builder.Services;
+
+            services.AddCors(options =>
+            {
+                options.AddPolicy("AllowAll", builder =>
+                {
+
+                    builder
+                        .AllowAnyMethod()
+                        .AllowAnyHeader()
+                        .SetIsOriginAllowed(_ => true)
+                        .AllowCredentials()
+                        .WithOrigins(
+                        "https://www.valour.gg",
+                        "https://tenor.googleapis.com",
+                        "http://www.valour.gg",
+                        "https://valour.gg",
+                        "http://valour.gg",
+                        "https://api.valour.gg",
+                        "http://api.valour.gg",
+                        "http://localhost:3000",
+                        "https://localhost:3000",
+                        "http://localhost:3001",
+                        "https://localhost:3001");
+                });
+            });
+
+            services.AddSignalR(options =>
+            {
+                options.KeepAliveInterval = TimeSpan.FromSeconds(10);
+            });
+
+            services.AddHttpClient();
+
+            services.Configure<FormOptions>(options =>
+            {
+                options.MemoryBufferThreshold = 10240000;
+                options.MultipartBodyLengthLimit = 10240000;
+            });
+            
+            services.AddDbContext<CdnDb>(options =>
+            {
+                options.UseNpgsql(CdnDb.ConnectionString);
+            });
+
+            services.AddDbContext<ValourDB>(options =>
+            {
+                options.UseNpgsql(ValourDB.ConnectionString);
+            });
+
+            // This probably needs to be customized further but the documentation changed
+            services.AddAuthentication().AddCookie(CookieAuthenticationDefaults.AuthenticationScheme);
+
+            // Adds user manager to dependency injection
+            services.AddSingleton<WebPushClient>();
+            services.AddControllersWithViews().AddJsonOptions(options =>
+            {
+                options.JsonSerializerOptions.DefaultIgnoreCondition = JsonIgnoreCondition.WhenWritingNull;
+                //options.JsonSerializerOptions.PropertyNameCaseInsensitive = false;
+                options.JsonSerializerOptions.ReferenceHandler = ReferenceHandler.IgnoreCycles;
+
+                options.JsonSerializerOptions.PropertyNamingPolicy = JsonNamingPolicy.CamelCase;
+            });
+
+            services.AddRazorPages();
+
+            services.AddSingleton<CdnMemoryCache>();
+
+            services.AddScoped<UserOnlineService>();
+            services.AddScoped<CoreHubService>();
+            services.AddScoped<CurrentlyTypingService>();
+            services.AddScoped<ChannelStateService>();
+            
+            services.AddHostedService<PlanetMessageWorker>();
+            services.AddHostedService<StatWorker>();
+            services.AddHostedService<ChannelWatchingWorker>();
+
+            services.AddEndpointsApiExplorer();
+
+            services.AddSwaggerGen(c =>
+            {
+                c.SwaggerDoc("v1", new OpenApiInfo { Title = "Valour API", Description = "The official Valour API", Version = "v1.0" });
+                c.AddSecurityDefinition("Token", new OpenApiSecurityScheme()
+                {
+                    Description = "The token used for authorizing your account.",
+                    In = ParameterLocation.Header,
+                    Type = SecuritySchemeType.ApiKey,
+                    Scheme = "Token"
+                });
+                c.OperationFilter<FileUploadOperation>();
+            });
+        }
+
+        /// <summary>
+        /// Loads the json configs for services
+        /// </summary>
+        public static void LoadConfigsAsync(WebApplicationBuilder builder)
+        {
+            builder.Configuration.GetSection("CDN").Get<CdnConfig>();
+            builder.Configuration.GetSection("Database").Get<DbConfig>();
+            builder.Configuration.GetSection("Email").Get<EmailConfig>();
+            builder.Configuration.GetSection("Vapid").Get<VapidConfig>();
+            builder.Configuration.GetSection("Node").Get<NodeConfig>();
+        }
+    }
+}