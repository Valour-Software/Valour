--- conflicted
+++ resolved
@@ -1,513 +1,503 @@
-﻿using ExCSS;
-using Valour.Sdk.ModelLogic;
-using Valour.Server.Database;
-using Valour.Server.Mapping.Themes;
-using Valour.Server.Models.Themes;
-using Valour.Server.Utilities;
-using Valour.Shared;
-using Valour.Shared.Models;
-using Valour.Shared.Models.Themes;
-using Valour.Shared.Queries;
-
-namespace Valour.Server.Services;
-
-public class ThemeService
-{
-    private readonly ValourDb _db;
-    private readonly ILogger<ThemeService> _logger;
-    private readonly StylesheetParser _parser = new();
-
-    public ThemeService(ValourDb db, ILogger<ThemeService> logger)
-    {
-        _db = db;
-        _logger = logger;
-    }
-
-    /// <summary>
-    /// Returns the theme with the given id
-    /// </summary>
-    /// <param name="id">The id of the theme</param>
-    /// <returns>The theme</returns>
-    public async Task<Theme> GetTheme(long id) =>
-        (await _db.Themes.FindAsync(id)).ToModel();
-
-    /// <summary>
-    /// Returns a list of theme meta info, with optional search and pagination.
-    /// </summary>
-    public async Task<QueryResponse<ThemeMeta>> QueryThemesAsync(QueryRequest queryRequest)
-    {
-        var take = queryRequest.Take;
-        
-        if (take > 50)
-            take = 50;
-    
-        var baseQuery = _db.Themes
-            .AsNoTracking()
-            .Where(x => x.Published);
-<<<<<<< HEAD
-        
-=======
-
-        var search = queryRequest.Options?.Filters?.GetValueOrDefault("search");
-
->>>>>>> 320e7263
-        if (!string.IsNullOrWhiteSpace(search))
-        {
-            var lowered = search.ToLower();
-            baseQuery = baseQuery.Where(x => EF.Functions.ILike(x.Name.ToLower(), $"%{lowered}%") ||
-                                             EF.Functions.ILike(x.Name.ToLower(), $"%{lowered}%"));
-        }
-        
-<<<<<<< HEAD
-        var count = await baseQuery.CountAsync();
-=======
-        var skip = queryRequest.Skip;
-
->>>>>>> 320e7263
-        var mainQuery = baseQuery
-            .Include(x => x.ThemeVotes)
-            .Select(x => new
-            {
-                Theme = x,
-                VoteCount = x.ThemeVotes.Count(v => v.Sentiment) - 
-                            x.ThemeVotes.Count(v => !v.Sentiment)
-            })
-            .OrderByDescending(x => x.VoteCount)
-            .Skip(skip)
-            .Take(take);
-
-        var data = await mainQuery.Select(x => new ThemeMeta()
-        {
-            Id = x.Theme.Id,
-            AuthorId = x.Theme.AuthorId,
-            Name = x.Theme.Name,
-            Description = x.Theme.Description,
-            HasCustomBanner = x.Theme.HasCustomBanner,
-            HasAnimatedBanner = x.Theme.HasAnimatedBanner,
-            MainColor1 = x.Theme.MainColor1,
-            PastelCyan = x.Theme.PastelCyan
-        }).ToListAsync();
-    
-        return new QueryResponse<ThemeMeta>()
-        {
-            Items = data,
-            TotalCount = count
-        };
-    }
-
-    /// <summary>
-    /// Returns a list of theme meta info using the ModelQueryEngine pattern.
-    /// </summary>
-    /// <param name="request">The query request with filters, sorting, and pagination</param>
-    /// <returns>A QueryResponse with theme meta info</returns>
-    public async Task<QueryResponse<ThemeMeta>> QueryThemes(QueryRequest request)
-    {
-        var take = Math.Min(request.Take, 50);
-        var skip = request.Skip;
-    
-        var baseQuery = _db.Themes
-            .AsNoTracking()
-            .Where(x => x.Published);
-        
-        // Apply search filter
-        if (request.Options?.Filters != null && request.Options.Filters.TryGetValue("search", out var searchValue) && !string.IsNullOrWhiteSpace(searchValue))
-        {
-            baseQuery = baseQuery.Where(x => x.Name.ToLower().Contains(searchValue.ToLower()) || 
-                                           x.Description.ToLower().Contains(searchValue.ToLower()));
-        }
-        
-        var count = await baseQuery.CountAsync();
-        
-        // Apply sorting
-        var mainQuery = baseQuery
-            .Include(x => x.ThemeVotes)
-            .Select(x => new
-            {
-                Theme = x,
-                VoteCount = x.ThemeVotes.Count(v => v.Sentiment) - 
-                            x.ThemeVotes.Count(v => !v.Sentiment)
-            });
-
-        var defaultSort = "votes";
-
-        // Apply sort options
-        switch ((request.Options?.Sort?.Field ?? defaultSort).ToLower())
-        {
-            case "name":
-                mainQuery = request.Options.Sort.Descending 
-                    ? mainQuery.OrderByDescending(x => x.Theme.Name)
-                    : mainQuery.OrderBy(x => x.Theme.Name);
-                break;
-            case "votes":
-            case "votecount":
-                mainQuery = request.Options.Sort.Descending 
-                    ? mainQuery.OrderByDescending(x => x.VoteCount)
-                    : mainQuery.OrderBy(x => x.VoteCount);
-                break;
-            case "created":
-            case "date":
-                mainQuery = request.Options.Sort.Descending 
-                    ? mainQuery.OrderByDescending(x => x.Theme.Id) // Using ID as proxy for creation date
-                    : mainQuery.OrderBy(x => x.Theme.Id);
-                break;
-            default:
-                // Default to vote count descending
-                mainQuery = mainQuery.OrderByDescending(x => x.VoteCount);
-                break;
-        }
-        
-
-        var data = await mainQuery
-            .Skip(skip)
-            .Take(take)
-            .Select(x => new ThemeMeta()
-            {
-                Id = x.Theme.Id,
-                AuthorId = x.Theme.AuthorId,
-                Name = x.Theme.Name,
-                Description = x.Theme.Description,
-                HasCustomBanner = x.Theme.HasCustomBanner,
-                HasAnimatedBanner = x.Theme.HasAnimatedBanner,
-                MainColor1 = x.Theme.MainColor1,
-                PastelCyan = x.Theme.PastelCyan
-            }).ToListAsync();
-    
-        return new QueryResponse<ThemeMeta>()
-        {
-            Items = data,
-            TotalCount = count
-        };
-    }
-
-
-
-    public async Task<List<ThemeMeta>> GetThemesByUser(long userId)
-    {
-        return await _db.Themes.Where(x => x.AuthorId == userId).Select(x => new ThemeMeta()
-        {
-            Id = x.Id,
-            AuthorId = x.AuthorId,
-            Name = x.Name,
-            Description = x.Description,
-            HasCustomBanner = x.HasCustomBanner,
-            HasAnimatedBanner = x.HasAnimatedBanner,
-            MainColor1 = x.MainColor1,
-            PastelCyan = x.PastelCyan
-        }).ToListAsync();
-    }
-
-
-
-    private async Task<TaskResult> ValidateTheme(Theme theme)
-    {
-        // Validate CSS on theme
-        if (!string.IsNullOrWhiteSpace(theme.CustomCss))
-        {
-            if (theme.CustomCss.Contains('[') || theme.CustomCss.Contains(']'))
-            {
-                return TaskResult.FromFailure(
-                    "CSS contains disallowed characters []. Attribute selectors are not allowed in custom CSS for security reasons.");
-            }
-
-            // Parse valid CSS and write it back to strip anything malicious
-            var css = await _parser.ParseAsync(theme.CustomCss);
-            theme.CustomCss = css.ToCss();
-        }
-
-        // Validate all colors
-        var colorsValid = ColorHelpers.ValidateColorCode(theme.FontColor)
-                          && ColorHelpers.ValidateColorCode(theme.FontAltColor)
-                          && ColorHelpers.ValidateColorCode(theme.LinkColor)
-                          && ColorHelpers.ValidateColorCode(theme.MainColor1)
-                          && ColorHelpers.ValidateColorCode(theme.MainColor2)
-                          && ColorHelpers.ValidateColorCode(theme.MainColor3)
-                          && ColorHelpers.ValidateColorCode(theme.MainColor4)
-                          && ColorHelpers.ValidateColorCode(theme.MainColor5)
-                          && ColorHelpers.ValidateColorCode(theme.TintColor)
-                          && ColorHelpers.ValidateColorCode(theme.VibrantPurple)
-                          && ColorHelpers.ValidateColorCode(theme.VibrantBlue)
-                          && ColorHelpers.ValidateColorCode(theme.VibrantCyan)
-                          && ColorHelpers.ValidateColorCode(theme.PastelCyan)
-                          && ColorHelpers.ValidateColorCode(theme.PastelCyanPurple)
-                          && ColorHelpers.ValidateColorCode(theme.PastelPurple)
-                          && ColorHelpers.ValidateColorCode(theme.PastelRed);
-
-        if (!colorsValid)
-        {
-            return TaskResult.FromFailure("One or more color codes are invalid.");
-        }
-
-        if (string.IsNullOrWhiteSpace(theme.Name))
-        {
-            return TaskResult.FromFailure("Theme name is required.");
-        }
-
-        if (theme.Name.Length > 50)
-        {
-            return TaskResult.FromFailure("Theme name is too long.");
-        }
-
-        if (!string.IsNullOrWhiteSpace(theme.Description))
-        {
-            if (theme.Description.Length > 500)
-            {
-                return TaskResult.FromFailure("Theme description is too long. Limit 500 characters.");
-            }
-        }
-        
-        if ( await _db.Themes.AnyAsync(t=>t.Name == theme.Name && t.Id != theme.Id ))
-        {
-            return TaskResult.FromFailure("Theme name already exists");
-        }
-
-        return TaskResult.SuccessResult;
-    }
-
-    /// <summary>
-    /// Updates the given theme in the database.
-    /// </summary>
-    /// <param name="updated">The updated version of the theme</param>
-    /// <returns>A task result with the updated theme</returns>
-    public async Task<TaskResult<Theme>> UpdateTheme(Theme updated)
-    {
-        var old = await _db.Themes.FindAsync(updated.Id);
-        if (old is null)
-            return TaskResult<Theme>.FromFailure("Theme not found");
-
-        var validation = await ValidateTheme(updated);
-        if (!validation.Success)
-            return new TaskResult<Theme>(false, validation.Message);
-
-        if (updated.AuthorId != old.AuthorId)
-        {
-            return TaskResult<Theme>.FromFailure("Cannot change author of theme.");
-        }
-
-        if (updated.HasCustomBanner != old.HasCustomBanner ||
-            updated.HasAnimatedBanner != old.HasAnimatedBanner)
-        {
-            return TaskResult<Theme>.FromFailure("Cannot change custom banner status of theme. Use separate endpoint.");
-        }
-
-        var trans = await _db.Database.BeginTransactionAsync();
-
-        try
-        {
-            _db.Entry(old).CurrentValues.SetValues(updated);
-            _db.Themes.Update(old);
-            await _db.SaveChangesAsync();
-            await trans.CommitAsync();
-
-            return TaskResult<Theme>.FromData(updated);
-        }
-        catch (Exception e)
-        {
-            await trans.RollbackAsync();
-            _logger.LogError("Failed to update theme", e);
-            return TaskResult<Theme>.FromFailure("An error occured updating theme in the database.");
-        }
-    }
-
-    /// <summary>
-    /// Adds the given theme to the database.
-    /// </summary>
-    /// <param name="theme">The theme to add</param>
-    /// <returns>A task result with the created theme</returns>
-    public async Task<TaskResult<Theme>> CreateTheme(Theme theme)
-    {
-        // Limit users to 20 themes for now
-        var themeCount = await _db.Themes
-            .Where(x => x.AuthorId == theme.AuthorId)
-            .CountAsync();
-        
-        if (themeCount >= 20)
-        {
-            return TaskResult<Theme>.FromFailure("You have reached the maximum number of created themes.");
-        }
-        
-        await using var transaction = await _db.Database.BeginTransactionAsync();
-
-        try
-        {
-            var validation = await ValidateTheme(theme);
-            if (!validation.Success)
-                return new TaskResult<Theme>(false, validation.Message);
-
-            // Themes start unpublished (ok but why did i even do this)
-            // theme.Published = false;
-
-            if (!await _db.Users.AnyAsync(x => x.Id == theme.AuthorId))
-            {
-                return TaskResult<Theme>.FromFailure("Author does not exist.");
-            }
-
-            var dbTheme = theme.ToDatabase();
-            dbTheme.Id = IdManager.Generate();
-
-            _db.Themes.Add(dbTheme);
-            await _db.SaveChangesAsync();
-
-            await transaction.CommitAsync();
-
-            return TaskResult<Theme>.FromData(dbTheme.ToModel());
-        }
-        catch (Exception e)
-        {
-            await transaction.RollbackAsync();
-            _logger.LogError("Failed to create theme", e);
-            return TaskResult<Theme>.FromFailure("An error occured saving theme to the database.");
-        }
-    }
-
-    /// <summary>
-    /// Deletes the theme with the given id
-    /// </summary>
-    /// <param name="id">The id of the theme to delete</param>
-    /// <returns>A task result</returns>
-    public async Task<TaskResult> DeleteTheme(long id)
-    {
-        var existing = await _db.Themes.FindAsync(id);
-        if (existing is null)
-            return TaskResult.FromFailure("Theme not found");
-
-        var trans = await _db.Database.BeginTransactionAsync();
-
-        try
-        {
-            _db.Themes.Remove(existing);
-            await _db.SaveChangesAsync();
-            await trans.CommitAsync();
-
-            return TaskResult.SuccessResult;
-        }
-        catch (Exception e)
-        {
-            await trans.RollbackAsync();
-            _logger.LogError("Failed to delete theme", e);
-            return TaskResult.FromFailure("An error occured removing theme from the database.");
-        }
-    }
-
-    /// <summary>
-    /// Creates the given theme vote on the database. Will also overwrite an existing vote.
-    /// </summary>
-    /// <param name="vote">The theme vote to create</param>
-    /// <returns>A task result with the created vote</returns>
-    public async Task<TaskResult<ThemeVote>> CreateThemeVote(ThemeVote vote)
-    {
-        var existing = await _db.ThemeVotes
-            .Where(x => x.ThemeId == vote.ThemeId && x.UserId == vote.UserId)
-            .FirstOrDefaultAsync();
-
-        var trans = await _db.Database.BeginTransactionAsync();
-
-        try
-        {
-            if (existing is not null)
-            {
-                if (existing.Sentiment == vote.Sentiment)
-                    return TaskResult<ThemeVote>.FromFailure("Vote already exists");
-
-                // Logic for updating an existing vote
-                existing.Sentiment = vote.Sentiment;
-                existing.CreatedAt = DateTime.UtcNow;
-
-                _db.ThemeVotes.Update(existing);
-                await _db.SaveChangesAsync();
-
-                await trans.CommitAsync();
-
-                return new TaskResult<ThemeVote>(true, "Vote updated", existing.ToModel());
-            }
-
-            if (!await _db.Users.AnyAsync(x => x.Id == vote.UserId))
-                return TaskResult<ThemeVote>.FromFailure("User does not exist");
-
-            if (!await _db.Themes.AnyAsync(x => x.Id == vote.ThemeId))
-                return TaskResult<ThemeVote>.FromFailure("Theme does not exist");
-
-            var dbVote = vote.ToDatabase();
-            dbVote.Id = IdManager.Generate();
-
-            _db.ThemeVotes.Add(dbVote);
-            await _db.SaveChangesAsync();
-
-            await trans.CommitAsync();
-            
-            return TaskResult<ThemeVote>.FromData(dbVote.ToModel());
-        }
-        catch (Exception e)
-        {
-            await trans.RollbackAsync();
-            _logger.LogError("Failed to create theme vote", e);
-            return TaskResult<ThemeVote>.FromFailure("An error occured saving vote to the database.");
-        }
-    }
-
-    /// <summary>
-    /// Removes the theme vote with the given id from the database
-    /// </summary>
-    /// <param name="id">The id of the theme to remove</param>
-    /// <returns>A task result with success or failure details</returns>
-    public async Task<TaskResult> DeleteThemeVote(long id)
-    {
-        var existing = await _db.ThemeVotes.FindAsync(id);
-
-        if (existing is null)
-            return TaskResult.FromFailure("Vote not found");
-
-        var trans = await _db.Database.BeginTransactionAsync();
-        
-        try
-        {
-            _db.ThemeVotes.Remove(existing);
-            await _db.SaveChangesAsync();
-
-            await trans.CommitAsync();
-
-            return TaskResult.SuccessResult;
-        }
-        catch (Exception e)
-        {
-            await trans.RollbackAsync();
-            
-            _logger.LogError("Failed to delete theme vote", e);
-            return TaskResult.FromFailure("An error occured removing vote from the database.");
-        }
-    }
-
-    public async Task<ThemeVoteTotals> GetThemeVotesAsync(long id)
-    {
-        // If a theme vote has Sentiment = true, then it is a upvote
-        // If a theme vote has Sentiment = false, then it is a downvote
-        var result = await _db.ThemeVotes
-            .Where(x => x.ThemeId == id)
-            .GroupBy(x => x.Sentiment)
-            .Select(x => new
-            {
-                Sentiment = x.Key,
-                Count = x.Count()
-            })
-            .ToListAsync();
-        
-        var upvotes = result.FirstOrDefault(x => x.Sentiment);
-        var downvotes = result.FirstOrDefault(x => !x.Sentiment);
-        
-        var upvoteCount = upvotes?.Count ?? 0;
-        var downvoteCount = downvotes?.Count ?? 0;
-
-        return new ThemeVoteTotals()
-        {
-            Upvotes = upvoteCount,
-            Downvotes = downvoteCount
-        };
-    }
-
-    public async Task<ThemeVote> GetUserVote(long userId, long themeId)
-    {
-        return (await _db.ThemeVotes
-            .Where(x => x.UserId == userId && x.ThemeId == themeId)
-            .FirstOrDefaultAsync()).ToModel();
-    }
-    
+﻿using ExCSS;
+using Valour.Sdk.ModelLogic;
+using Valour.Server.Database;
+using Valour.Server.Mapping.Themes;
+using Valour.Server.Models.Themes;
+using Valour.Server.Utilities;
+using Valour.Shared;
+using Valour.Shared.Models;
+using Valour.Shared.Models.Themes;
+using Valour.Shared.Queries;
+
+namespace Valour.Server.Services;
+
+public class ThemeService
+{
+    private readonly ValourDb _db;
+    private readonly ILogger<ThemeService> _logger;
+    private readonly StylesheetParser _parser = new();
+
+    public ThemeService(ValourDb db, ILogger<ThemeService> logger)
+    {
+        _db = db;
+        _logger = logger;
+    }
+
+    /// <summary>
+    /// Returns the theme with the given id
+    /// </summary>
+    /// <param name="id">The id of the theme</param>
+    /// <returns>The theme</returns>
+    public async Task<Theme> GetTheme(long id) =>
+        (await _db.Themes.FindAsync(id)).ToModel();
+
+    /// <summary>
+    /// Returns a list of theme meta info, with optional search and pagination.
+    /// </summary>
+    public async Task<QueryResponse<ThemeMeta>> QueryThemesAsync(QueryRequest queryRequest)
+    {
+        var take = queryRequest.Take;
+        
+        if (take > 50)
+            take = 50;
+    
+        var baseQuery = _db.Themes
+            .AsNoTracking()
+            .Where(x => x.Published);
+
+        if (!string.IsNullOrWhiteSpace(search))
+        {
+            var lowered = search.ToLower();
+            baseQuery = baseQuery.Where(x => EF.Functions.ILike(x.Name.ToLower(), $"%{lowered}%") ||
+                                             EF.Functions.ILike(x.Name.ToLower(), $"%{lowered}%"));
+        }
+        
+        var count = await baseQuery.CountAsync();
+
+        var mainQuery = baseQuery
+            .Include(x => x.ThemeVotes)
+            .Select(x => new
+            {
+                Theme = x,
+                VoteCount = x.ThemeVotes.Count(v => v.Sentiment) - 
+                            x.ThemeVotes.Count(v => !v.Sentiment)
+            })
+            .OrderByDescending(x => x.VoteCount)
+            .Skip(skip)
+            .Take(take);
+
+        var data = await mainQuery.Select(x => new ThemeMeta()
+        {
+            Id = x.Theme.Id,
+            AuthorId = x.Theme.AuthorId,
+            Name = x.Theme.Name,
+            Description = x.Theme.Description,
+            HasCustomBanner = x.Theme.HasCustomBanner,
+            HasAnimatedBanner = x.Theme.HasAnimatedBanner,
+            MainColor1 = x.Theme.MainColor1,
+            PastelCyan = x.Theme.PastelCyan
+        }).ToListAsync();
+    
+        return new QueryResponse<ThemeMeta>()
+        {
+            Items = data,
+            TotalCount = count
+        };
+    }
+
+    /// <summary>
+    /// Returns a list of theme meta info using the ModelQueryEngine pattern.
+    /// </summary>
+    /// <param name="request">The query request with filters, sorting, and pagination</param>
+    /// <returns>A QueryResponse with theme meta info</returns>
+    public async Task<QueryResponse<ThemeMeta>> QueryThemes(QueryRequest request)
+    {
+        var take = Math.Min(request.Take, 50);
+        var skip = request.Skip;
+    
+        var baseQuery = _db.Themes
+            .AsNoTracking()
+            .Where(x => x.Published);
+        
+        // Apply search filter
+        if (request.Options?.Filters != null && request.Options.Filters.TryGetValue("search", out var searchValue) && !string.IsNullOrWhiteSpace(searchValue))
+        {
+            baseQuery = baseQuery.Where(x => x.Name.ToLower().Contains(searchValue.ToLower()) || 
+                                           x.Description.ToLower().Contains(searchValue.ToLower()));
+        }
+        
+        var count = await baseQuery.CountAsync();
+        
+        // Apply sorting
+        var mainQuery = baseQuery
+            .Include(x => x.ThemeVotes)
+            .Select(x => new
+            {
+                Theme = x,
+                VoteCount = x.ThemeVotes.Count(v => v.Sentiment) - 
+                            x.ThemeVotes.Count(v => !v.Sentiment)
+            });
+
+        var defaultSort = "votes";
+
+        // Apply sort options
+        switch ((request.Options?.Sort?.Field ?? defaultSort).ToLower())
+        {
+            case "name":
+                mainQuery = request.Options.Sort.Descending 
+                    ? mainQuery.OrderByDescending(x => x.Theme.Name)
+                    : mainQuery.OrderBy(x => x.Theme.Name);
+                break;
+            case "votes":
+            case "votecount":
+                mainQuery = request.Options.Sort.Descending 
+                    ? mainQuery.OrderByDescending(x => x.VoteCount)
+                    : mainQuery.OrderBy(x => x.VoteCount);
+                break;
+            case "created":
+            case "date":
+                mainQuery = request.Options.Sort.Descending 
+                    ? mainQuery.OrderByDescending(x => x.Theme.Id) // Using ID as proxy for creation date
+                    : mainQuery.OrderBy(x => x.Theme.Id);
+                break;
+            default:
+                // Default to vote count descending
+                mainQuery = mainQuery.OrderByDescending(x => x.VoteCount);
+                break;
+        }
+        
+
+        var data = await mainQuery
+            .Skip(skip)
+            .Take(take)
+            .Select(x => new ThemeMeta()
+            {
+                Id = x.Theme.Id,
+                AuthorId = x.Theme.AuthorId,
+                Name = x.Theme.Name,
+                Description = x.Theme.Description,
+                HasCustomBanner = x.Theme.HasCustomBanner,
+                HasAnimatedBanner = x.Theme.HasAnimatedBanner,
+                MainColor1 = x.Theme.MainColor1,
+                PastelCyan = x.Theme.PastelCyan
+            }).ToListAsync();
+    
+        return new QueryResponse<ThemeMeta>()
+        {
+            Items = data,
+            TotalCount = count
+        };
+    }
+
+
+
+    public async Task<List<ThemeMeta>> GetThemesByUser(long userId)
+    {
+        return await _db.Themes.Where(x => x.AuthorId == userId).Select(x => new ThemeMeta()
+        {
+            Id = x.Id,
+            AuthorId = x.AuthorId,
+            Name = x.Name,
+            Description = x.Description,
+            HasCustomBanner = x.HasCustomBanner,
+            HasAnimatedBanner = x.HasAnimatedBanner,
+            MainColor1 = x.MainColor1,
+            PastelCyan = x.PastelCyan
+        }).ToListAsync();
+    }
+
+
+
+    private async Task<TaskResult> ValidateTheme(Theme theme)
+    {
+        // Validate CSS on theme
+        if (!string.IsNullOrWhiteSpace(theme.CustomCss))
+        {
+            if (theme.CustomCss.Contains('[') || theme.CustomCss.Contains(']'))
+            {
+                return TaskResult.FromFailure(
+                    "CSS contains disallowed characters []. Attribute selectors are not allowed in custom CSS for security reasons.");
+            }
+
+            // Parse valid CSS and write it back to strip anything malicious
+            var css = await _parser.ParseAsync(theme.CustomCss);
+            theme.CustomCss = css.ToCss();
+        }
+
+        // Validate all colors
+        var colorsValid = ColorHelpers.ValidateColorCode(theme.FontColor)
+                          && ColorHelpers.ValidateColorCode(theme.FontAltColor)
+                          && ColorHelpers.ValidateColorCode(theme.LinkColor)
+                          && ColorHelpers.ValidateColorCode(theme.MainColor1)
+                          && ColorHelpers.ValidateColorCode(theme.MainColor2)
+                          && ColorHelpers.ValidateColorCode(theme.MainColor3)
+                          && ColorHelpers.ValidateColorCode(theme.MainColor4)
+                          && ColorHelpers.ValidateColorCode(theme.MainColor5)
+                          && ColorHelpers.ValidateColorCode(theme.TintColor)
+                          && ColorHelpers.ValidateColorCode(theme.VibrantPurple)
+                          && ColorHelpers.ValidateColorCode(theme.VibrantBlue)
+                          && ColorHelpers.ValidateColorCode(theme.VibrantCyan)
+                          && ColorHelpers.ValidateColorCode(theme.PastelCyan)
+                          && ColorHelpers.ValidateColorCode(theme.PastelCyanPurple)
+                          && ColorHelpers.ValidateColorCode(theme.PastelPurple)
+                          && ColorHelpers.ValidateColorCode(theme.PastelRed);
+
+        if (!colorsValid)
+        {
+            return TaskResult.FromFailure("One or more color codes are invalid.");
+        }
+
+        if (string.IsNullOrWhiteSpace(theme.Name))
+        {
+            return TaskResult.FromFailure("Theme name is required.");
+        }
+
+        if (theme.Name.Length > 50)
+        {
+            return TaskResult.FromFailure("Theme name is too long.");
+        }
+
+        if (!string.IsNullOrWhiteSpace(theme.Description))
+        {
+            if (theme.Description.Length > 500)
+            {
+                return TaskResult.FromFailure("Theme description is too long. Limit 500 characters.");
+            }
+        }
+        
+        if ( await _db.Themes.AnyAsync(t=>t.Name == theme.Name && t.Id != theme.Id ))
+        {
+            return TaskResult.FromFailure("Theme name already exists");
+        }
+
+        return TaskResult.SuccessResult;
+    }
+
+    /// <summary>
+    /// Updates the given theme in the database.
+    /// </summary>
+    /// <param name="updated">The updated version of the theme</param>
+    /// <returns>A task result with the updated theme</returns>
+    public async Task<TaskResult<Theme>> UpdateTheme(Theme updated)
+    {
+        var old = await _db.Themes.FindAsync(updated.Id);
+        if (old is null)
+            return TaskResult<Theme>.FromFailure("Theme not found");
+
+        var validation = await ValidateTheme(updated);
+        if (!validation.Success)
+            return new TaskResult<Theme>(false, validation.Message);
+
+        if (updated.AuthorId != old.AuthorId)
+        {
+            return TaskResult<Theme>.FromFailure("Cannot change author of theme.");
+        }
+
+        if (updated.HasCustomBanner != old.HasCustomBanner ||
+            updated.HasAnimatedBanner != old.HasAnimatedBanner)
+        {
+            return TaskResult<Theme>.FromFailure("Cannot change custom banner status of theme. Use separate endpoint.");
+        }
+
+        var trans = await _db.Database.BeginTransactionAsync();
+
+        try
+        {
+            _db.Entry(old).CurrentValues.SetValues(updated);
+            _db.Themes.Update(old);
+            await _db.SaveChangesAsync();
+            await trans.CommitAsync();
+
+            return TaskResult<Theme>.FromData(updated);
+        }
+        catch (Exception e)
+        {
+            await trans.RollbackAsync();
+            _logger.LogError("Failed to update theme", e);
+            return TaskResult<Theme>.FromFailure("An error occured updating theme in the database.");
+        }
+    }
+
+    /// <summary>
+    /// Adds the given theme to the database.
+    /// </summary>
+    /// <param name="theme">The theme to add</param>
+    /// <returns>A task result with the created theme</returns>
+    public async Task<TaskResult<Theme>> CreateTheme(Theme theme)
+    {
+        // Limit users to 20 themes for now
+        var themeCount = await _db.Themes
+            .Where(x => x.AuthorId == theme.AuthorId)
+            .CountAsync();
+        
+        if (themeCount >= 20)
+        {
+            return TaskResult<Theme>.FromFailure("You have reached the maximum number of created themes.");
+        }
+        
+        await using var transaction = await _db.Database.BeginTransactionAsync();
+
+        try
+        {
+            var validation = await ValidateTheme(theme);
+            if (!validation.Success)
+                return new TaskResult<Theme>(false, validation.Message);
+
+            // Themes start unpublished (ok but why did i even do this)
+            // theme.Published = false;
+
+            if (!await _db.Users.AnyAsync(x => x.Id == theme.AuthorId))
+            {
+                return TaskResult<Theme>.FromFailure("Author does not exist.");
+            }
+
+            var dbTheme = theme.ToDatabase();
+            dbTheme.Id = IdManager.Generate();
+
+            _db.Themes.Add(dbTheme);
+            await _db.SaveChangesAsync();
+
+            await transaction.CommitAsync();
+
+            return TaskResult<Theme>.FromData(dbTheme.ToModel());
+        }
+        catch (Exception e)
+        {
+            await transaction.RollbackAsync();
+            _logger.LogError("Failed to create theme", e);
+            return TaskResult<Theme>.FromFailure("An error occured saving theme to the database.");
+        }
+    }
+
+    /// <summary>
+    /// Deletes the theme with the given id
+    /// </summary>
+    /// <param name="id">The id of the theme to delete</param>
+    /// <returns>A task result</returns>
+    public async Task<TaskResult> DeleteTheme(long id)
+    {
+        var existing = await _db.Themes.FindAsync(id);
+        if (existing is null)
+            return TaskResult.FromFailure("Theme not found");
+
+        var trans = await _db.Database.BeginTransactionAsync();
+
+        try
+        {
+            _db.Themes.Remove(existing);
+            await _db.SaveChangesAsync();
+            await trans.CommitAsync();
+
+            return TaskResult.SuccessResult;
+        }
+        catch (Exception e)
+        {
+            await trans.RollbackAsync();
+            _logger.LogError("Failed to delete theme", e);
+            return TaskResult.FromFailure("An error occured removing theme from the database.");
+        }
+    }
+
+    /// <summary>
+    /// Creates the given theme vote on the database. Will also overwrite an existing vote.
+    /// </summary>
+    /// <param name="vote">The theme vote to create</param>
+    /// <returns>A task result with the created vote</returns>
+    public async Task<TaskResult<ThemeVote>> CreateThemeVote(ThemeVote vote)
+    {
+        var existing = await _db.ThemeVotes
+            .Where(x => x.ThemeId == vote.ThemeId && x.UserId == vote.UserId)
+            .FirstOrDefaultAsync();
+
+        var trans = await _db.Database.BeginTransactionAsync();
+
+        try
+        {
+            if (existing is not null)
+            {
+                if (existing.Sentiment == vote.Sentiment)
+                    return TaskResult<ThemeVote>.FromFailure("Vote already exists");
+
+                // Logic for updating an existing vote
+                existing.Sentiment = vote.Sentiment;
+                existing.CreatedAt = DateTime.UtcNow;
+
+                _db.ThemeVotes.Update(existing);
+                await _db.SaveChangesAsync();
+
+                await trans.CommitAsync();
+
+                return new TaskResult<ThemeVote>(true, "Vote updated", existing.ToModel());
+            }
+
+            if (!await _db.Users.AnyAsync(x => x.Id == vote.UserId))
+                return TaskResult<ThemeVote>.FromFailure("User does not exist");
+
+            if (!await _db.Themes.AnyAsync(x => x.Id == vote.ThemeId))
+                return TaskResult<ThemeVote>.FromFailure("Theme does not exist");
+
+            var dbVote = vote.ToDatabase();
+            dbVote.Id = IdManager.Generate();
+
+            _db.ThemeVotes.Add(dbVote);
+            await _db.SaveChangesAsync();
+
+            await trans.CommitAsync();
+            
+            return TaskResult<ThemeVote>.FromData(dbVote.ToModel());
+        }
+        catch (Exception e)
+        {
+            await trans.RollbackAsync();
+            _logger.LogError("Failed to create theme vote", e);
+            return TaskResult<ThemeVote>.FromFailure("An error occured saving vote to the database.");
+        }
+    }
+
+    /// <summary>
+    /// Removes the theme vote with the given id from the database
+    /// </summary>
+    /// <param name="id">The id of the theme to remove</param>
+    /// <returns>A task result with success or failure details</returns>
+    public async Task<TaskResult> DeleteThemeVote(long id)
+    {
+        var existing = await _db.ThemeVotes.FindAsync(id);
+
+        if (existing is null)
+            return TaskResult.FromFailure("Vote not found");
+
+        var trans = await _db.Database.BeginTransactionAsync();
+        
+        try
+        {
+            _db.ThemeVotes.Remove(existing);
+            await _db.SaveChangesAsync();
+
+            await trans.CommitAsync();
+
+            return TaskResult.SuccessResult;
+        }
+        catch (Exception e)
+        {
+            await trans.RollbackAsync();
+            
+            _logger.LogError("Failed to delete theme vote", e);
+            return TaskResult.FromFailure("An error occured removing vote from the database.");
+        }
+    }
+
+    public async Task<ThemeVoteTotals> GetThemeVotesAsync(long id)
+    {
+        // If a theme vote has Sentiment = true, then it is a upvote
+        // If a theme vote has Sentiment = false, then it is a downvote
+        var result = await _db.ThemeVotes
+            .Where(x => x.ThemeId == id)
+            .GroupBy(x => x.Sentiment)
+            .Select(x => new
+            {
+                Sentiment = x.Key,
+                Count = x.Count()
+            })
+            .ToListAsync();
+        
+        var upvotes = result.FirstOrDefault(x => x.Sentiment);
+        var downvotes = result.FirstOrDefault(x => !x.Sentiment);
+        
+        var upvoteCount = upvotes?.Count ?? 0;
+        var downvoteCount = downvotes?.Count ?? 0;
+
+        return new ThemeVoteTotals()
+        {
+            Upvotes = upvoteCount,
+            Downvotes = downvoteCount
+        };
+    }
+
+    public async Task<ThemeVote> GetUserVote(long userId, long themeId)
+    {
+        return (await _db.ThemeVotes
+            .Where(x => x.UserId == userId && x.ThemeId == themeId)
+            .FirstOrDefaultAsync()).ToModel();
+    }
+    
 }