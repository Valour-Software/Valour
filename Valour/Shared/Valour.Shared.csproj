﻿<Project Sdk="Microsoft.NET.Sdk">

  <PropertyGroup>
    <TargetFramework>net7.0</TargetFramework>
    <Company>Vooper Media LLC</Company>
    <Product>Valour Shared Library</Product>
    <Authors>The Valour Team</Authors>
    <Description>The Valour Shared Library contains shared resources for Valour and related projects, including object definitions and more.</Description>
    <PackageTags>Valour, API, Messaging, Bots</PackageTags>
    <GeneratePackageOnBuild>true</GeneratePackageOnBuild>
    <PackageIcon>logo.png</PackageIcon>
    <ImplicitUsings>true</ImplicitUsings>
    <DebugType>portable</DebugType>
<<<<<<< HEAD

    <Version>0.1.6.25</Version>
=======
    <Version>0.1.6.24</Version>
>>>>>>> 882d52f6
  </PropertyGroup>

  <PropertyGroup>
    <PackageLicenseExpression>AGPL-3.0-or-later</PackageLicenseExpression>
  </PropertyGroup>

  <ItemGroup>
    <None Include="logo.png" Pack="true" PackagePath="" />
    <SupportedPlatform Include="browser" />
  </ItemGroup>
</Project> 
<|MERGE_RESOLUTION|>--- conflicted
+++ resolved
@@ -1,30 +1,25 @@
-﻿<Project Sdk="Microsoft.NET.Sdk">
-
-  <PropertyGroup>
-    <TargetFramework>net7.0</TargetFramework>
-    <Company>Vooper Media LLC</Company>
-    <Product>Valour Shared Library</Product>
-    <Authors>The Valour Team</Authors>
-    <Description>The Valour Shared Library contains shared resources for Valour and related projects, including object definitions and more.</Description>
-    <PackageTags>Valour, API, Messaging, Bots</PackageTags>
-    <GeneratePackageOnBuild>true</GeneratePackageOnBuild>
-    <PackageIcon>logo.png</PackageIcon>
-    <ImplicitUsings>true</ImplicitUsings>
-    <DebugType>portable</DebugType>
-<<<<<<< HEAD
-
-    <Version>0.1.6.25</Version>
-=======
-    <Version>0.1.6.24</Version>
->>>>>>> 882d52f6
-  </PropertyGroup>
-
-  <PropertyGroup>
-    <PackageLicenseExpression>AGPL-3.0-or-later</PackageLicenseExpression>
-  </PropertyGroup>
-
-  <ItemGroup>
-    <None Include="logo.png" Pack="true" PackagePath="" />
-    <SupportedPlatform Include="browser" />
-  </ItemGroup>
-</Project> 
+﻿<Project Sdk="Microsoft.NET.Sdk">
+
+  <PropertyGroup>
+    <TargetFramework>net7.0</TargetFramework>
+    <Company>Vooper Media LLC</Company>
+    <Product>Valour Shared Library</Product>
+    <Authors>The Valour Team</Authors>
+    <Description>The Valour Shared Library contains shared resources for Valour and related projects, including object definitions and more.</Description>
+    <PackageTags>Valour, API, Messaging, Bots</PackageTags>
+    <GeneratePackageOnBuild>true</GeneratePackageOnBuild>
+    <PackageIcon>logo.png</PackageIcon>
+    <ImplicitUsings>true</ImplicitUsings>
+    <DebugType>portable</DebugType>
+    <Version>0.1.6.25</Version>
+  </PropertyGroup>
+
+  <PropertyGroup>
+    <PackageLicenseExpression>AGPL-3.0-or-later</PackageLicenseExpression>
+  </PropertyGroup>
+
+  <ItemGroup>
+    <None Include="logo.png" Pack="true" PackagePath="" />
+    <SupportedPlatform Include="browser" />
+  </ItemGroup>
+</Project> 