--- conflicted
+++ resolved
@@ -1,64 +1,3 @@
-<<<<<<< HEAD
-﻿using System;
-using System.Collections.Generic;
-using System.ComponentModel.DataAnnotations;
-using System.Linq;
-using System.Text;
-using System.Threading.Tasks;
-
-/*  Valour - A free and secure chat client
- *  Copyright (C) 2020 Vooper Media LLC
- *  This program is subject to the GNU Affero General Public license
- *  A copy of the license should be included - if not, see <http://www.gnu.org/licenses/>
- */
-
-namespace Valour.Shared.Users
-{
-    /// <summary>
-    /// This is the base User object, which contains everything needed for public use
-    /// </summary>
-    public class User
-    {
-        /// <summary>
-        /// The Id of the user
-        /// </summary>
-        [Key]
-        public ulong Id { get; set; }
-
-        /// <summary>
-        /// The main display name for the user
-        /// </summary>
-        public string Username { get; set; }
-
-        /// <summary>
-        /// The url for the user's profile picture
-        /// </summary>
-        public string Pfp_Url { get; set; }
-
-        /// <summary>
-        /// The Date and Time that the user joined Valour
-        /// </summary>
-        public DateTime Join_DateTime { get; set; }
-
-        /// <summary>
-        /// True if the user is a bot
-        /// </summary>
-        public bool Bot { get; set; }
-
-        /// <summary>
-        /// True if the account has been disabled
-        /// </summary>
-        public bool Disabled { get; set; }
-
-        /// <summary>
-        /// True if this user is a member of the Valour official staff team. Falsely modifying this 
-        /// through a client modification to present non-official staff as staff is a breach of our
-        /// license. Don't do that.
-        /// </summary>
-        public bool Valour_Staff { get; set; }
-    }
-}
-=======
 ﻿using System;
 using System.Collections.Generic;
 using System.ComponentModel.DataAnnotations;
@@ -118,5 +57,4 @@
         public bool Valour_Staff { get; set; }
     }
 
-}
->>>>>>> b7f774d9
+}