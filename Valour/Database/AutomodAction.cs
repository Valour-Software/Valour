--- conflicted
+++ resolved
@@ -21,12 +21,7 @@
     public long? MessageId { get; set; }
     public long? RoleId { get; set; }
     public DateTime? Expires { get; set; }
-<<<<<<< HEAD
-    public string Reason { get; set; } = "";
-    public string Message { get; set; } = "";
-=======
     public string Message { get; set; }
->>>>>>> d78e7efd
 
     public static void SetupDbModel(ModelBuilder builder)
     {
